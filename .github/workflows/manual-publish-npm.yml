---
name: "Build and publish packages to npm"

on:
  workflow_dispatch:
    inputs:
      package:
        description: "Package to publish"
        required: true
        type: choice
        options:
          - shielder-sdk
          - shielder-sdk-crypto
          - shielder-sdk-crypto-wasm
      tag:
        description: "NPM tag"
        required: true
        type: choice
        options:
          - develop
          - latest

jobs:
  publish:
    name: Build and push ${{ github.event.inputs.package }}
    runs-on: [self-hosted, Linux, X64, medium]
    steps:
      - name: GIT | Checkout
        uses: actions/checkout@v4

      # Rust setup for shielder-sdk-crypto-wasm and shielder-sdk
      - name: Prepare Rust env
        if: |
          github.event.inputs.package == 'shielder-sdk-crypto-wasm' ||
          github.event.inputs.package == 'shielder-sdk'
        uses: ./.github/actions/prepare-rust-env
        with:
          poseidon-gadget-private-key: ${{ secrets.SSH_PRIVATE_KEY }}
          zkos-circuits-private-key: ${{ secrets.ZKOS_CIRCUITS_SSH_PRIVATE_KEY }}

      - name: Install wasm-pack
        if: github.event.inputs.package == 'shielder-sdk-crypto-wasm'
        run: curl https://rustwasm.github.io/wasm-pack/installer/init.sh -sSf | sh

<<<<<<< HEAD
      # Solidity setup for shielder-sdk

=======
>>>>>>> e4bab8ad
      - name: Prepare Solidity environment
        if: github.event.inputs.package == 'shielder-sdk'
        uses: ./.github/actions/prepare-sol-env

      - name: Install deps and compile contracts
        if: github.event.inputs.package == 'shielder-sdk'
        run: make compile-contracts

      # Common Node.js setup
      - name: Install Node.js
        uses: actions/setup-node@v4
        with:
          node-version: 23

      - uses: pnpm/action-setup@v4
        with:
          version: 10.2.0

      # Build steps
      - name: Build shielder-wasm
        if: github.event.inputs.package == 'shielder-sdk-crypto-wasm'
        run: make all
        working-directory: crates/shielder-wasm

      - name: Install dependencies (workspace)
        run: pnpm install-deps
        working-directory: ts

      - name: Build package
        run: |
          if [ "${{ github.event.inputs.package }}" = "shielder-sdk" ]; then
            pnpm build-package:sdk
          elif [ "${{ github.event.inputs.package }}" = "shielder-sdk-crypto" ]; then
            pnpm build-package:crypto
          else
            pnpm build-package:crypto-wasm
          fi
        working-directory: ts

      # Publish
      - name: Add .npmrc with publish token
        run: echo "//registry.npmjs.org/:_authToken=${{ secrets.NPM_PUBLISHING_KEY }}" > .npmrc
        working-directory: ts/${{ github.event.inputs.package }}

      - name: Publish package
        run: pnpm publish --access restricted --no-git-checks --tag ${{ github.event.inputs.tag }}
        working-directory: ts/${{ github.event.inputs.package }}<|MERGE_RESOLUTION|>--- conflicted
+++ resolved
@@ -42,11 +42,6 @@
         if: github.event.inputs.package == 'shielder-sdk-crypto-wasm'
         run: curl https://rustwasm.github.io/wasm-pack/installer/init.sh -sSf | sh
 
-<<<<<<< HEAD
-      # Solidity setup for shielder-sdk
-
-=======
->>>>>>> e4bab8ad
       - name: Prepare Solidity environment
         if: github.event.inputs.package == 'shielder-sdk'
         uses: ./.github/actions/prepare-sol-env
