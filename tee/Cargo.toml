--- conflicted
+++ resolved
@@ -20,21 +20,15 @@
 rand = { version = "0.8.5" }
 serde = "1.0.219"
 serde_json = "1.0.140"
-<<<<<<< HEAD
 shielder-prover-common = { path = "crates/shielder-prover-common" }
-shielder-rewards-common = { path = "crates/shielder-rewards-common" }
 tracing = "0.1"
 tracing-subscriber = { version = "0.3", features = ["env-filter"] }
-=======
->>>>>>> e43f9c1e
 thiserror = "2.0.12"
 tokio = "1.45.0"
 tokio-task-pool = "0.1.5"
 tokio-util = "0.7.15"
 tokio-vsock = "0.7.1"
 vsock = "0.5.1"
-
-shielder-prover-common = { path = "crates/shielder-prover-common" }
 
 shielder-circuits = { git = "https://github.com/Cardinal-Cryptography/zkOS-circuits", rev = "df31437" }
 ecies-encryption-lib = { git = "https://github.com/Cardinal-Cryptography/ecies-encryption-lib", branch = "main" }
