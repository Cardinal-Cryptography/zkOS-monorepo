--- conflicted
+++ resolved
@@ -7,13 +7,8 @@
     connection::{Connection, ConnectionPolicy, NoProvider},
     ContractResult,
     ShielderContract::{
-<<<<<<< HEAD
-        depositNativeCall, getMerklePathCall, newAccountNativeCall, nullifiersCall,
-        withdrawNativeCall,
-=======
-        anonymityRevokerPubkeyCall, depositCall, getMerklePathCall, newAccountCall, nullifiersCall,
-        withdrawCall,
->>>>>>> a3e8fbe6
+        anonymityRevokerPubkeyCall, depositNativeCall, getMerklePathCall,
+        newAccountNativeCall, nullifiersCall, withdrawNativeCall,
     },
 };
 
