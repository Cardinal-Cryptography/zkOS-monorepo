--- conflicted
+++ resolved
@@ -132,7 +132,6 @@
         .get_chain_id()
         .await?;
 
-<<<<<<< HEAD
     let calldata: withdrawNativeCall = app_state
         .account
         .prepare_call::<WithdrawCallType>(
@@ -141,36 +140,17 @@
             Token::Native,
             amount,
             &WithdrawExtra {
-                merkle_proof: MerkleProof {
-                    root: merkle_root,
-                    path: merkle_path,
-                },
+                merkle_path,
                 to,
                 relayer_address: get_relayer_address(&app_state.relayer_rpc_url).await?,
                 relayer_fee,
                 contract_version: contract_version(),
                 chain_id: U256::from(chain_id),
+                mac_salt: get_mac_salt(),
             },
         )
         .try_into()
         .unwrap();
-=======
-    let calldata = app_state.account.prepare_call::<WithdrawCallType>(
-        &params,
-        &pk,
-        Token::Native,
-        amount,
-        &WithdrawExtra {
-            merkle_path,
-            to,
-            relayer_address: get_relayer_address(&app_state.relayer_rpc_url).await?,
-            relayer_fee,
-            contract_version: contract_version(),
-            chain_id: U256::from(chain_id),
-            mac_salt: get_mac_salt(),
-        },
-    );
->>>>>>> cc1fb0ab
 
     Ok(RelayQuery {
         expected_contract_version: contract_version().to_bytes(),
