use std::time::Instant;

use alloy_provider::Provider;
use anyhow::Result;
use shielder_account::call_data::{Token, WithdrawCallType, WithdrawExtra};
use shielder_circuits::{
    circuits::{Params, ProvingKey},
    withdraw::WithdrawCircuit,
};
use shielder_contract::{
    alloy_primitives::U256, merkle_path::get_current_merkle_path,
    providers::create_simple_provider, ShielderContract::withdrawNativeCall,
};
use shielder_relayer::{QuoteFeeResponse, RelayQuery, TokenKind};
use shielder_setup::version::contract_version;

use crate::{actor::Actor, config::Config, util::proving_keys, WITHDRAW_AMOUNT};

pub async fn enter_pandemonium(config: &Config, actors: Vec<Actor>) -> Result<()> {
    let task_inputs = prepare_relay_queries(config, actors).await?;
    println!("✅ Prepared relay queries (proof and REST calldata)\n");

    println!("🎉 Entering pandemonium! 🎉");
    let mut handles = vec![];
    for (actor, query) in task_inputs {
        let relayer = config.relayer_url.clone();
        handles.push(tokio::spawn(async move {
            actor_task(actor, query, relayer).await
        }));
    }

    let mut successful = 0;
    for handle in handles {
        match handle.await? {
            Ok(true) => successful += 1,
            Ok(false) => (),
            Err(e) => eprintln!("Error: {:?}", e),
        }
    }
    println!("🎉 Pandemonium is over! 🎉\n");
    println!(
        "🎉 Successful withdrawals: {successful}/{}",
        config.actor_count
    );

    Ok(())
}

async fn actor_task(actor: Actor, query: RelayQuery, relayer_rpc_url: String) -> Result<bool> {
    println!("  🚀 Actor {} is starting the withdrawal...", actor.id);

    let start = Instant::now();
    let status = reqwest::Client::new()
        .post(relayer_rpc_url + "/relay")
        .json(&query)
        .send()
        .await?
        .status();
    let elapsed = start.elapsed();

    if status.is_success() {
        println!("  ✅ Actor {} succeeded! Latency: {elapsed:?}.", actor.id);
        Ok(true)
    } else {
        println!(
            "  ❌ Actor {} failed: {status:?}. Latency: {elapsed:?}.",
            actor.id
        );
        Ok(false)
    }
}

async fn prepare_relay_queries<'actor>(
    config: &Config,
    actors: Vec<Actor>,
) -> Result<Vec<(Actor, RelayQuery)>> {
    let (params, pk) = proving_keys::<WithdrawCircuit>();
    let mut result = Vec::new();

    let total_fee = reqwest::Client::new()
        .get(config.relayer_url.clone() + "/quote_fee")
        .send()
        .await?
        .json::<QuoteFeeResponse>()
        .await?
        .total_fee
        .parse()?;

    println!("⏳ Preparing relay queries for actors...");
    for actor in actors {
        let query = prepare_relay_query(config, &actor, &params, &pk, total_fee).await?;
        result.push((actor, query));
    }
    Ok(result)
}

async fn prepare_relay_query(
    config: &Config,
    actor: &Actor,
    params: &Params,
    pk: &ProvingKey,
    relayer_fee: U256,
) -> Result<RelayQuery> {
    let (merkle_root, merkle_path) =
        get_current_merkle_path(U256::from(actor.id), &actor.shielder_user).await?;
    let to = config.master_seed.address();
    let chain_id = create_simple_provider(&config.node_rpc_url)
        .await?
        .get_chain_id()
        .await?;

<<<<<<< HEAD
    let calldata: withdrawNativeCall = actor
        .account
        .prepare_call::<WithdrawCallType>(
            params,
            pk,
            Token::Native,
            U256::from(WITHDRAW_AMOUNT),
            &WithdrawExtra {
                merkle_proof: MerkleProof {
                    root: merkle_root,
                    path: merkle_path,
                },
                to,
                relayer_address: config.relayer_address,
                relayer_fee,
                contract_version: contract_version(),
                chain_id: U256::from(chain_id),
            },
        )
        .try_into()
        .unwrap();
=======
    let calldata = actor.account.prepare_call::<WithdrawCallType>(
        params,
        pk,
        Token::Native,
        U256::from(WITHDRAW_AMOUNT),
        &WithdrawExtra {
            merkle_path,
            to,
            relayer_address: config.relayer_address,
            relayer_fee,
            contract_version: contract_version(),
            chain_id: U256::from(chain_id),
            mac_salt: U256::ZERO,
        },
    );
>>>>>>> cc1fb0ab

    let query = RelayQuery {
        expected_contract_version: contract_version().to_bytes(),
        amount: U256::from(WITHDRAW_AMOUNT),
        withdraw_address: to,
        merkle_root,
        nullifier_hash: calldata.oldNullifierHash,
        new_note: calldata.newNote,
        proof: calldata.proof,
        fee_token: TokenKind::Native,
        fee_amount: calldata.relayerFee,
        mac_salt: calldata.macSalt,
        mac_commitment: calldata.macCommitment,
    };
    println!("  ✅ Prepared relay query for actor {}", actor.id);
    Ok(query)
}<|MERGE_RESOLUTION|>--- conflicted
+++ resolved
@@ -109,7 +109,6 @@
         .get_chain_id()
         .await?;
 
-<<<<<<< HEAD
     let calldata: withdrawNativeCall = actor
         .account
         .prepare_call::<WithdrawCallType>(
@@ -118,36 +117,17 @@
             Token::Native,
             U256::from(WITHDRAW_AMOUNT),
             &WithdrawExtra {
-                merkle_proof: MerkleProof {
-                    root: merkle_root,
-                    path: merkle_path,
-                },
+                merkle_path,
                 to,
                 relayer_address: config.relayer_address,
                 relayer_fee,
                 contract_version: contract_version(),
                 chain_id: U256::from(chain_id),
+                mac_salt: U256::ZERO,
             },
         )
         .try_into()
         .unwrap();
-=======
-    let calldata = actor.account.prepare_call::<WithdrawCallType>(
-        params,
-        pk,
-        Token::Native,
-        U256::from(WITHDRAW_AMOUNT),
-        &WithdrawExtra {
-            merkle_path,
-            to,
-            relayer_address: config.relayer_address,
-            relayer_fee,
-            contract_version: contract_version(),
-            chain_id: U256::from(chain_id),
-            mac_salt: U256::ZERO,
-        },
-    );
->>>>>>> cc1fb0ab
 
     let query = RelayQuery {
         expected_contract_version: contract_version().to_bytes(),
