--- conflicted
+++ resolved
@@ -1,13 +1,9 @@
 use alloy_signer_local::PrivateKeySigner;
 use rand::{rngs::StdRng, SeedableRng};
-<<<<<<< HEAD
-use shielder_account::{call_data::NewAccountNativeCallType, ShielderAccount};
-=======
 use shielder_account::{
     call_data::{NewAccountCallExtra, NewAccountCallType, Token},
     ShielderAccount,
 };
->>>>>>> 334163cf
 use shielder_circuits::{
     circuits::{Params, ProvingKey},
     consts::FIELD_BITS,
@@ -54,14 +50,6 @@
         pk: &ProvingKey,
         amount: U256,
     ) -> newAccountNativeCall {
-<<<<<<< HEAD
-        self.account.prepare_call::<NewAccountNativeCallType>(
-            params,
-            pk,
-            amount,
-            &ANONYMITY_REVOKER_PKEY,
-        )
-=======
         self.account
             .prepare_call::<NewAccountCallType>(
                 params,
@@ -75,7 +63,6 @@
             )
             .try_into()
             .unwrap()
->>>>>>> 334163cf
     }
 }
 
