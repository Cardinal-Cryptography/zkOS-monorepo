--- conflicted
+++ resolved
@@ -326,7 +326,6 @@
     pub amount: U256,
     pub token: Token,
     pub expected_contract_version: FixedBytes<3>,
-    pub id_hiding: U256,
     pub withdrawal_address: Address,
     pub relayer_address: Address,
     pub merkle_root: U256,
@@ -345,7 +344,6 @@
         match calldata.token {
             Token::Native => Ok(Self {
                 expectedContractVersion: calldata.expected_contract_version,
-                idHiding: calldata.id_hiding,
                 amount: calldata.amount,
                 withdrawalAddress: calldata.withdrawal_address,
                 merkleRoot: calldata.merkle_root,
@@ -371,7 +369,6 @@
             Token::ERC20(token_address) => Ok(Self {
                 expectedContractVersion: calldata.expected_contract_version,
                 tokenAddress: token_address,
-                idHiding: calldata.id_hiding,
                 amount: calldata.amount,
                 withdrawalAddress: calldata.withdrawal_address,
                 merkleRoot: calldata.merkle_root,
@@ -446,15 +443,9 @@
         extra: &Self::Extra,
     ) -> Self::Calldata {
         use shielder_circuits::circuits::withdraw::WithdrawInstance::*;
-<<<<<<< HEAD
         WithdrawCall {
             expected_contract_version: contract_version().to_bytes(),
             token: field_to_address(pk.token_address).into(),
-            id_hiding: field_to_u256(pk.compute_public_input(IdHiding)),
-=======
-        withdrawNativeCall {
-            expectedContractVersion: contract_version().to_bytes(),
->>>>>>> 5d2cd0c7
             amount: field_to_u256(pk.compute_public_input(WithdrawalValue)),
             withdrawal_address: extra.to,
             merkle_root: field_to_u256(pk.compute_public_input(MerkleRoot)),
