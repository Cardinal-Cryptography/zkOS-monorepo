use alloc::vec::Vec;

use shielder_circuits::deposit::{DepositInstance, DepositProverKnowledge};
#[cfg(feature = "build-wasm")]
use wasm_bindgen::prelude::wasm_bindgen;

use super::error::VerificationError;
use crate::utils::{vec_to_f, vec_to_path};

#[cfg_attr(feature = "build-uniffi", derive(uniffi::Object))]
#[cfg_attr(feature = "build-wasm", wasm_bindgen)]
#[derive(Clone, Debug)]
pub struct DepositCircuit(super::DepositCircuit);

#[cfg_attr(feature = "build-uniffi", uniffi::export)]
#[cfg_attr(feature = "build-wasm", wasm_bindgen)]
impl DepositCircuit {
    #[cfg_attr(feature = "build-uniffi", uniffi::constructor)]
    #[cfg_attr(feature = "build-wasm", wasm_bindgen(constructor))]
    pub fn new_pronto() -> Self {
        DepositCircuit(super::DepositCircuit::new_pronto())
    }

    #[allow(clippy::too_many_arguments)]
    pub fn prove(
        &self,
        id: Vec<u8>,
        nonce: Vec<u8>,
        nullifier_old: Vec<u8>,
        trapdoor_old: Vec<u8>,
        account_balance_old: Vec<u8>,
        token_address: Vec<u8>,
        path: Vec<u8>,
        value: Vec<u8>,
        nullifier_new: Vec<u8>,
        trapdoor_new: Vec<u8>,
        mac_salt: Vec<u8>,
    ) -> Vec<u8> {
        self.0.prove(
            &DepositProverKnowledge {
                id: vec_to_f(id),
                nonce: vec_to_f(nonce),
                nullifier_old: vec_to_f(nullifier_old),
                trapdoor_old: vec_to_f(trapdoor_old),
                account_old_balance: vec_to_f(account_balance_old),
                token_address: vec_to_f(token_address),
                path: vec_to_path(path),
                deposit_value: vec_to_f(value),
                nullifier_new: vec_to_f(nullifier_new),
                trapdoor_new: vec_to_f(trapdoor_new),
                mac_salt: vec_to_f(mac_salt),
            },
            &mut rand::thread_rng(),
        )
    }

    #[allow(clippy::too_many_arguments)]
    pub fn verify(
        &self,
        id_hiding: Vec<u8>,
        merkle_root: Vec<u8>,
        h_nullifier_old: Vec<u8>,
        h_note_new: Vec<u8>,
        value: Vec<u8>,
        token_address: Vec<u8>,
        proof: Vec<u8>,
        mac_salt: Vec<u8>,
        mac_commitment: Vec<u8>,
    ) -> Result<(), VerificationError> {
        let public_input = |input: DepositInstance| {
            let value = match input {
                DepositInstance::IdHiding => &id_hiding,
                DepositInstance::MerkleRoot => &merkle_root,
                DepositInstance::HashedOldNullifier => &h_nullifier_old,
                DepositInstance::HashedNewNote => &h_note_new,
                DepositInstance::DepositValue => &value,
<<<<<<< HEAD
                DepositInstance::TokenAddress => &token_address,
=======
                DepositInstance::TokenAddress => &NATIVE_TOKEN_ADDRESS.to_bytes().to_vec(),
                DepositInstance::MacSalt => &mac_salt,
                DepositInstance::MacCommitment => &mac_commitment,
>>>>>>> d7e57946
            };
            vec_to_f(value.clone())
        };

        self.0.verify(&public_input, proof).map_err(Into::into)
    }
}<|MERGE_RESOLUTION|>--- conflicted
+++ resolved
@@ -63,9 +63,9 @@
         h_note_new: Vec<u8>,
         value: Vec<u8>,
         token_address: Vec<u8>,
-        proof: Vec<u8>,
         mac_salt: Vec<u8>,
         mac_commitment: Vec<u8>,
+        proof: Vec<u8>,
     ) -> Result<(), VerificationError> {
         let public_input = |input: DepositInstance| {
             let value = match input {
@@ -74,13 +74,9 @@
                 DepositInstance::HashedOldNullifier => &h_nullifier_old,
                 DepositInstance::HashedNewNote => &h_note_new,
                 DepositInstance::DepositValue => &value,
-<<<<<<< HEAD
                 DepositInstance::TokenAddress => &token_address,
-=======
-                DepositInstance::TokenAddress => &NATIVE_TOKEN_ADDRESS.to_bytes().to_vec(),
                 DepositInstance::MacSalt => &mac_salt,
                 DepositInstance::MacCommitment => &mac_commitment,
->>>>>>> d7e57946
             };
             vec_to_f(value.clone())
         };
