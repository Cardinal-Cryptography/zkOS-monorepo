use alloc::vec::Vec;

use shielder_circuits::{
    deposit::{DepositInstance, DepositProverKnowledge},
<<<<<<< HEAD
    PublicInputProvider,
=======
    Fr, PublicInputProvider,
>>>>>>> 1a0774b0
};
use type_conversions::field_to_bytes;
#[cfg(feature = "build-wasm")]
use wasm_bindgen::prelude::wasm_bindgen;

use super::error::VerificationError;
use crate::utils::{vec_to_f, vec_to_path};

#[cfg_attr(feature = "build-uniffi", derive(uniffi::Record))]
// `getter_with_clone` is required for `Vec<u8>` struct fields
#[cfg_attr(feature = "build-wasm", wasm_bindgen(getter_with_clone))]
#[derive(Clone, Debug, Default)]
pub struct DepositPubInputsBytes {
    pub id_hiding: Vec<u8>,
    pub merkle_root: Vec<u8>,
    pub h_nullifier_old: Vec<u8>,
    pub h_note_new: Vec<u8>,
    pub value: Vec<u8>,
    pub token_address: Vec<u8>,
    pub mac_salt: Vec<u8>,
    pub mac_commitment: Vec<u8>,
}

impl From<DepositProverKnowledge<Fr>> for DepositPubInputsBytes {
    fn from(knowledge: DepositProverKnowledge<Fr>) -> Self {
        DepositPubInputsBytes {
            id_hiding: field_to_bytes(knowledge.compute_public_input(DepositInstance::IdHiding)),
            merkle_root: field_to_bytes(
                knowledge.compute_public_input(DepositInstance::MerkleRoot),
            ),
            h_nullifier_old: field_to_bytes(
                knowledge.compute_public_input(DepositInstance::HashedOldNullifier),
            ),
            h_note_new: field_to_bytes(
                knowledge.compute_public_input(DepositInstance::HashedNewNote),
            ),
            value: field_to_bytes(knowledge.compute_public_input(DepositInstance::DepositValue)),
            token_address: field_to_bytes(
                knowledge.compute_public_input(DepositInstance::TokenAddress),
            ),
            mac_salt: field_to_bytes(knowledge.compute_public_input(DepositInstance::MacSalt)),
            mac_commitment: field_to_bytes(
                knowledge.compute_public_input(DepositInstance::MacCommitment),
            ),
        }
    }
}

#[cfg_attr(feature = "build-uniffi", derive(uniffi::Object))]
#[cfg_attr(feature = "build-wasm", wasm_bindgen)]
#[derive(Clone, Debug)]
pub struct DepositCircuit(super::DepositCircuit);

#[cfg_attr(feature = "build-uniffi", uniffi::export)]
#[cfg_attr(feature = "build-wasm", wasm_bindgen)]
impl DepositCircuit {
    #[cfg_attr(feature = "build-uniffi", uniffi::constructor)]
    #[cfg_attr(feature = "build-wasm", wasm_bindgen(constructor))]
    pub fn new_pronto() -> Self {
        DepositCircuit(super::DepositCircuit::new_pronto())
    }

    #[allow(clippy::too_many_arguments)]
    pub fn prove(
        &self,
        id: Vec<u8>,
        nonce: Vec<u8>,
        nullifier_old: Vec<u8>,
        trapdoor_old: Vec<u8>,
        account_balance_old: Vec<u8>,
        token_address: Vec<u8>,
        path: Vec<u8>,
        value: Vec<u8>,
        nullifier_new: Vec<u8>,
        trapdoor_new: Vec<u8>,
        mac_salt: Vec<u8>,
    ) -> Vec<u8> {
        self.0.prove(
            &DepositProverKnowledge {
                id: vec_to_f(id),
                nonce: vec_to_f(nonce),
                nullifier_old: vec_to_f(nullifier_old),
                trapdoor_old: vec_to_f(trapdoor_old),
                account_old_balance: vec_to_f(account_balance_old),
                token_address: vec_to_f(token_address),
                path: vec_to_path(path),
                deposit_value: vec_to_f(value),
                nullifier_new: vec_to_f(nullifier_new),
                trapdoor_new: vec_to_f(trapdoor_new),
                mac_salt: vec_to_f(mac_salt),
            },
            &mut rand::thread_rng(),
        )
    }

    #[allow(clippy::too_many_arguments)]
<<<<<<< HEAD
    pub fn pub_inputs(
        &self,
        id: Vec<u8>,
        nonce: Vec<u8>,
        nullifier_old: Vec<u8>,
        trapdoor_old: Vec<u8>,
        account_balance_old: Vec<u8>,
        token_address: Vec<u8>,
        path: Vec<u8>,
        value: Vec<u8>,
        nullifier_new: Vec<u8>,
        trapdoor_new: Vec<u8>,
    ) -> Vec<u8> {
        let knowledge = &DepositProverKnowledge {
            id: vec_to_f(id),
            nonce: vec_to_f(nonce),
            nullifier_old: vec_to_f(nullifier_old),
            trapdoor_old: vec_to_f(trapdoor_old),
            account_old_balance: vec_to_f(account_balance_old),
            token_address: vec_to_f(token_address),
            path: vec_to_path(path),
            deposit_value: vec_to_f(value),
            nullifier_new: vec_to_f(nullifier_new),
            trapdoor_new: vec_to_f(trapdoor_new),
        };

        let concat_vec = knowledge
            .serialize_public_input()
            .iter()
            .flat_map(|value| field_to_bytes(*value))
            .collect();
        concat_vec
    }

    #[allow(clippy::too_many_arguments)]
=======
>>>>>>> 1a0774b0
    pub fn verify(
        &self,
        id_hiding: Vec<u8>,
        merkle_root: Vec<u8>,
        h_nullifier_old: Vec<u8>,
        h_note_new: Vec<u8>,
        value: Vec<u8>,
        token_address: Vec<u8>,
<<<<<<< HEAD
=======
        mac_salt: Vec<u8>,
        mac_commitment: Vec<u8>,
>>>>>>> 1a0774b0
        proof: Vec<u8>,
    ) -> Result<(), VerificationError> {
        let public_input = |input: DepositInstance| {
            let value = match input {
                DepositInstance::IdHiding => &id_hiding,
                DepositInstance::MerkleRoot => &merkle_root,
                DepositInstance::HashedOldNullifier => &h_nullifier_old,
                DepositInstance::HashedNewNote => &h_note_new,
                DepositInstance::DepositValue => &value,
                DepositInstance::TokenAddress => &token_address,
<<<<<<< HEAD
=======
                DepositInstance::MacSalt => &mac_salt,
                DepositInstance::MacCommitment => &mac_commitment,
>>>>>>> 1a0774b0
            };
            vec_to_f(value.clone())
        };

        self.0.verify(&public_input, proof).map_err(Into::into)
    }
}

#[allow(clippy::too_many_arguments)]
#[cfg_attr(feature = "build-wasm", wasm_bindgen)]
#[cfg_attr(feature = "build-uniffi", uniffi::export)]
pub fn deposit_pub_inputs(
    id: Vec<u8>,
    nonce: Vec<u8>,
    nullifier_old: Vec<u8>,
    trapdoor_old: Vec<u8>,
    account_balance_old: Vec<u8>,
    token_address: Vec<u8>,
    path: Vec<u8>,
    value: Vec<u8>,
    nullifier_new: Vec<u8>,
    trapdoor_new: Vec<u8>,
    mac_salt: Vec<u8>,
) -> DepositPubInputsBytes {
    let knowledge = DepositProverKnowledge {
        id: vec_to_f(id),
        nonce: vec_to_f(nonce),
        nullifier_old: vec_to_f(nullifier_old),
        trapdoor_old: vec_to_f(trapdoor_old),
        account_old_balance: vec_to_f(account_balance_old),
        token_address: vec_to_f(token_address),
        path: vec_to_path(path),
        deposit_value: vec_to_f(value),
        nullifier_new: vec_to_f(nullifier_new),
        trapdoor_new: vec_to_f(trapdoor_new),
        mac_salt: vec_to_f(mac_salt),
    };

    knowledge.into()
}<|MERGE_RESOLUTION|>--- conflicted
+++ resolved
@@ -2,11 +2,7 @@
 
 use shielder_circuits::{
     deposit::{DepositInstance, DepositProverKnowledge},
-<<<<<<< HEAD
-    PublicInputProvider,
-=======
     Fr, PublicInputProvider,
->>>>>>> 1a0774b0
 };
 use type_conversions::field_to_bytes;
 #[cfg(feature = "build-wasm")]
@@ -103,44 +99,6 @@
     }
 
     #[allow(clippy::too_many_arguments)]
-<<<<<<< HEAD
-    pub fn pub_inputs(
-        &self,
-        id: Vec<u8>,
-        nonce: Vec<u8>,
-        nullifier_old: Vec<u8>,
-        trapdoor_old: Vec<u8>,
-        account_balance_old: Vec<u8>,
-        token_address: Vec<u8>,
-        path: Vec<u8>,
-        value: Vec<u8>,
-        nullifier_new: Vec<u8>,
-        trapdoor_new: Vec<u8>,
-    ) -> Vec<u8> {
-        let knowledge = &DepositProverKnowledge {
-            id: vec_to_f(id),
-            nonce: vec_to_f(nonce),
-            nullifier_old: vec_to_f(nullifier_old),
-            trapdoor_old: vec_to_f(trapdoor_old),
-            account_old_balance: vec_to_f(account_balance_old),
-            token_address: vec_to_f(token_address),
-            path: vec_to_path(path),
-            deposit_value: vec_to_f(value),
-            nullifier_new: vec_to_f(nullifier_new),
-            trapdoor_new: vec_to_f(trapdoor_new),
-        };
-
-        let concat_vec = knowledge
-            .serialize_public_input()
-            .iter()
-            .flat_map(|value| field_to_bytes(*value))
-            .collect();
-        concat_vec
-    }
-
-    #[allow(clippy::too_many_arguments)]
-=======
->>>>>>> 1a0774b0
     pub fn verify(
         &self,
         id_hiding: Vec<u8>,
@@ -149,11 +107,8 @@
         h_note_new: Vec<u8>,
         value: Vec<u8>,
         token_address: Vec<u8>,
-<<<<<<< HEAD
-=======
         mac_salt: Vec<u8>,
         mac_commitment: Vec<u8>,
->>>>>>> 1a0774b0
         proof: Vec<u8>,
     ) -> Result<(), VerificationError> {
         let public_input = |input: DepositInstance| {
@@ -164,11 +119,8 @@
                 DepositInstance::HashedNewNote => &h_note_new,
                 DepositInstance::DepositValue => &value,
                 DepositInstance::TokenAddress => &token_address,
-<<<<<<< HEAD
-=======
                 DepositInstance::MacSalt => &mac_salt,
                 DepositInstance::MacCommitment => &mac_commitment,
->>>>>>> 1a0774b0
             };
             vec_to_f(value.clone())
         };
