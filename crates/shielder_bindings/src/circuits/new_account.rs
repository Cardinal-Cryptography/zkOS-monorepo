use alloc::vec::Vec;

use shielder_circuits::{
    new_account::{NewAccountInstance, NewAccountProverKnowledge},
<<<<<<< HEAD
    PublicInputProvider,
=======
    AsymPublicKey, Fr, PublicInputProvider,
>>>>>>> 1a0774b0
};
use type_conversions::field_to_bytes;
#[cfg(feature = "build-wasm")]
use wasm_bindgen::prelude::wasm_bindgen;

use super::error::VerificationError;
use crate::utils::vec_to_f;

#[cfg_attr(feature = "build-uniffi", derive(uniffi::Record))]
// `getter_with_clone` is required for `Vec<u8>` struct fields
#[cfg_attr(feature = "build-wasm", wasm_bindgen(getter_with_clone))]
#[derive(Clone, Debug, Default)]
pub struct NewAccountPubInputsBytes {
    pub hashed_note: Vec<u8>,
    pub hashed_id: Vec<u8>,
    pub initial_deposit: Vec<u8>,
    pub token_address: Vec<u8>,
    pub anonymity_revoker_public_key_x: Vec<u8>,
    pub anonymity_revoker_public_key_y: Vec<u8>,
    pub sym_key_encryption: Vec<u8>,
}

impl From<NewAccountProverKnowledge<Fr>> for NewAccountPubInputsBytes {
    fn from(knowledge: NewAccountProverKnowledge<Fr>) -> Self {
        NewAccountPubInputsBytes {
            hashed_note: field_to_bytes(
                knowledge.compute_public_input(NewAccountInstance::HashedNote),
            ),
            hashed_id: field_to_bytes(knowledge.compute_public_input(NewAccountInstance::HashedId)),
            initial_deposit: field_to_bytes(
                knowledge.compute_public_input(NewAccountInstance::InitialDeposit),
            ),
            token_address: field_to_bytes(
                knowledge.compute_public_input(NewAccountInstance::TokenAddress),
            ),
            anonymity_revoker_public_key_x: field_to_bytes(
                knowledge.compute_public_input(NewAccountInstance::AnonymityRevokerPublicKeyX),
            ),
            anonymity_revoker_public_key_y: field_to_bytes(
                knowledge.compute_public_input(NewAccountInstance::AnonymityRevokerPublicKeyY),
            ),
            sym_key_encryption: field_to_bytes(
                knowledge.compute_public_input(NewAccountInstance::SymKeyEncryption),
            ),
        }
    }
}

#[cfg_attr(feature = "build-uniffi", derive(uniffi::Object))]
#[cfg_attr(feature = "build-wasm", wasm_bindgen)]
#[derive(Clone, Debug)]
pub struct NewAccountCircuit(super::NewAccountCircuit);

#[cfg_attr(feature = "build-uniffi", uniffi::export)]
#[cfg_attr(feature = "build-wasm", wasm_bindgen)]
impl NewAccountCircuit {
    #[cfg_attr(feature = "build-uniffi", uniffi::constructor)]
    #[cfg_attr(feature = "build-wasm", wasm_bindgen(constructor))]
    pub fn new_pronto() -> Self {
        NewAccountCircuit(super::NewAccountCircuit::new_pronto())
    }

    #[allow(clippy::too_many_arguments)]
    pub fn prove(
        &self,
        id: Vec<u8>,
        nullifier: Vec<u8>,
        trapdoor: Vec<u8>,
        initial_deposit: Vec<u8>,
        token_address: Vec<u8>,
<<<<<<< HEAD
        anonymity_revoker_public_key: Vec<u8>,
=======
        anonymity_revoker_public_key_x: Vec<u8>,
        anonymity_revoker_public_key_y: Vec<u8>,
>>>>>>> 1a0774b0
    ) -> Vec<u8> {
        self.0.prove(
            &NewAccountProverKnowledge {
                id: vec_to_f(id),
                nullifier: vec_to_f(nullifier),
                trapdoor: vec_to_f(trapdoor),
                initial_deposit: vec_to_f(initial_deposit),
                token_address: vec_to_f(token_address),
<<<<<<< HEAD
                anonymity_revoker_public_key: vec_to_f(anonymity_revoker_public_key),
=======
                anonymity_revoker_public_key: AsymPublicKey {
                    x: vec_to_f(anonymity_revoker_public_key_x),
                    y: vec_to_f(anonymity_revoker_public_key_y),
                },
>>>>>>> 1a0774b0
            },
            &mut rand::thread_rng(),
        )
    }

    #[allow(clippy::too_many_arguments)]
<<<<<<< HEAD
    pub fn pub_inputs(
        &self,
        id: Vec<u8>,
        nullifier: Vec<u8>,
        trapdoor: Vec<u8>,
        initial_deposit: Vec<u8>,
        token_address: Vec<u8>,
        anonymity_revoker_public_key: Vec<u8>,
    ) -> Vec<u8> {
        let knowledge = &NewAccountProverKnowledge {
            id: vec_to_f(id),
            nullifier: vec_to_f(nullifier),
            trapdoor: vec_to_f(trapdoor),
            initial_deposit: vec_to_f(initial_deposit),
            token_address: vec_to_f(token_address),
            anonymity_revoker_public_key: vec_to_f(anonymity_revoker_public_key),
        };

        let concat_vec = knowledge
            .serialize_public_input()
            .iter()
            .flat_map(|value| field_to_bytes(*value))
            .collect();
        concat_vec
    }

    #[allow(clippy::too_many_arguments)]
=======
>>>>>>> 1a0774b0
    pub fn verify(
        &self,
        h_note: Vec<u8>,
        h_id: Vec<u8>,
        initial_deposit: Vec<u8>,
        token_address: Vec<u8>,
<<<<<<< HEAD
        anonymity_revoker_public_key: Vec<u8>,
=======
        anonymity_revoker_public_key_x: Vec<u8>,
        anonymity_revoker_public_key_y: Vec<u8>,
>>>>>>> 1a0774b0
        sym_key_encryption: Vec<u8>,
        proof: Vec<u8>,
    ) -> Result<(), VerificationError> {
        let public_input = |input: NewAccountInstance| {
            let value = match input {
                NewAccountInstance::HashedId => &h_id,
                NewAccountInstance::HashedNote => &h_note,
                NewAccountInstance::InitialDeposit => &initial_deposit,
                NewAccountInstance::TokenAddress => &token_address,
<<<<<<< HEAD
                NewAccountInstance::AnonymityRevokerPublicKey => &anonymity_revoker_public_key,
=======
                NewAccountInstance::AnonymityRevokerPublicKeyX => &anonymity_revoker_public_key_x,
                NewAccountInstance::AnonymityRevokerPublicKeyY => &anonymity_revoker_public_key_y,
>>>>>>> 1a0774b0
                NewAccountInstance::SymKeyEncryption => &sym_key_encryption,
            };
            vec_to_f(value.clone())
        };

        self.0.verify(&public_input, proof).map_err(Into::into)
    }
}

#[allow(clippy::too_many_arguments)]
#[cfg_attr(feature = "build-wasm", wasm_bindgen)]
#[cfg_attr(feature = "build-uniffi", uniffi::export)]
pub fn new_account_pub_inputs(
    id: Vec<u8>,
    nullifier: Vec<u8>,
    trapdoor: Vec<u8>,
    initial_deposit: Vec<u8>,
    token_address: Vec<u8>,
    anonymity_revoker_public_key_x: Vec<u8>,
    anonymity_revoker_public_key_y: Vec<u8>,
) -> NewAccountPubInputsBytes {
    let knowledge = NewAccountProverKnowledge {
        id: vec_to_f(id),
        nullifier: vec_to_f(nullifier),
        trapdoor: vec_to_f(trapdoor),
        initial_deposit: vec_to_f(initial_deposit),
        token_address: vec_to_f(token_address),
        anonymity_revoker_public_key: AsymPublicKey {
            x: vec_to_f(anonymity_revoker_public_key_x),
            y: vec_to_f(anonymity_revoker_public_key_y),
        },
    };

    knowledge.into()
}<|MERGE_RESOLUTION|>--- conflicted
+++ resolved
@@ -2,11 +2,7 @@
 
 use shielder_circuits::{
     new_account::{NewAccountInstance, NewAccountProverKnowledge},
-<<<<<<< HEAD
-    PublicInputProvider,
-=======
     AsymPublicKey, Fr, PublicInputProvider,
->>>>>>> 1a0774b0
 };
 use type_conversions::field_to_bytes;
 #[cfg(feature = "build-wasm")]
@@ -77,12 +73,8 @@
         trapdoor: Vec<u8>,
         initial_deposit: Vec<u8>,
         token_address: Vec<u8>,
-<<<<<<< HEAD
-        anonymity_revoker_public_key: Vec<u8>,
-=======
         anonymity_revoker_public_key_x: Vec<u8>,
         anonymity_revoker_public_key_y: Vec<u8>,
->>>>>>> 1a0774b0
     ) -> Vec<u8> {
         self.0.prove(
             &NewAccountProverKnowledge {
@@ -91,62 +83,24 @@
                 trapdoor: vec_to_f(trapdoor),
                 initial_deposit: vec_to_f(initial_deposit),
                 token_address: vec_to_f(token_address),
-<<<<<<< HEAD
-                anonymity_revoker_public_key: vec_to_f(anonymity_revoker_public_key),
-=======
                 anonymity_revoker_public_key: AsymPublicKey {
                     x: vec_to_f(anonymity_revoker_public_key_x),
                     y: vec_to_f(anonymity_revoker_public_key_y),
                 },
->>>>>>> 1a0774b0
             },
             &mut rand::thread_rng(),
         )
     }
 
     #[allow(clippy::too_many_arguments)]
-<<<<<<< HEAD
-    pub fn pub_inputs(
-        &self,
-        id: Vec<u8>,
-        nullifier: Vec<u8>,
-        trapdoor: Vec<u8>,
-        initial_deposit: Vec<u8>,
-        token_address: Vec<u8>,
-        anonymity_revoker_public_key: Vec<u8>,
-    ) -> Vec<u8> {
-        let knowledge = &NewAccountProverKnowledge {
-            id: vec_to_f(id),
-            nullifier: vec_to_f(nullifier),
-            trapdoor: vec_to_f(trapdoor),
-            initial_deposit: vec_to_f(initial_deposit),
-            token_address: vec_to_f(token_address),
-            anonymity_revoker_public_key: vec_to_f(anonymity_revoker_public_key),
-        };
-
-        let concat_vec = knowledge
-            .serialize_public_input()
-            .iter()
-            .flat_map(|value| field_to_bytes(*value))
-            .collect();
-        concat_vec
-    }
-
-    #[allow(clippy::too_many_arguments)]
-=======
->>>>>>> 1a0774b0
     pub fn verify(
         &self,
         h_note: Vec<u8>,
         h_id: Vec<u8>,
         initial_deposit: Vec<u8>,
         token_address: Vec<u8>,
-<<<<<<< HEAD
-        anonymity_revoker_public_key: Vec<u8>,
-=======
         anonymity_revoker_public_key_x: Vec<u8>,
         anonymity_revoker_public_key_y: Vec<u8>,
->>>>>>> 1a0774b0
         sym_key_encryption: Vec<u8>,
         proof: Vec<u8>,
     ) -> Result<(), VerificationError> {
@@ -156,12 +110,8 @@
                 NewAccountInstance::HashedNote => &h_note,
                 NewAccountInstance::InitialDeposit => &initial_deposit,
                 NewAccountInstance::TokenAddress => &token_address,
-<<<<<<< HEAD
-                NewAccountInstance::AnonymityRevokerPublicKey => &anonymity_revoker_public_key,
-=======
                 NewAccountInstance::AnonymityRevokerPublicKeyX => &anonymity_revoker_public_key_x,
                 NewAccountInstance::AnonymityRevokerPublicKeyY => &anonymity_revoker_public_key_y,
->>>>>>> 1a0774b0
                 NewAccountInstance::SymKeyEncryption => &sym_key_encryption,
             };
             vec_to_f(value.clone())
