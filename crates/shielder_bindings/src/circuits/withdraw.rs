--- conflicted
+++ resolved
@@ -65,13 +65,10 @@
         h_note_new: Vec<u8>,
         value: Vec<u8>,
         commitment: Vec<u8>,
-<<<<<<< HEAD
         token_address: Vec<u8>,
-        proof: Vec<u8>,
-=======
         mac_salt: Vec<u8>,
         mac_commitment: Vec<u8>,
->>>>>>> d7e57946
+        proof: Vec<u8>,
     ) -> Result<(), VerificationError> {
         let public_input = |input: WithdrawInstance| {
             let value = match input {
@@ -81,13 +78,9 @@
                 WithdrawInstance::HashedNewNote => &h_note_new,
                 WithdrawInstance::WithdrawalValue => &value,
                 WithdrawInstance::Commitment => &commitment,
-<<<<<<< HEAD
                 WithdrawInstance::TokenAddress => &token_address,
-=======
-                WithdrawInstance::TokenAddress => &NATIVE_TOKEN_ADDRESS.to_bytes().to_vec(),
                 WithdrawInstance::MacSalt => &mac_salt,
                 WithdrawInstance::MacCommitment => &mac_commitment,
->>>>>>> d7e57946
             };
             vec_to_f(value.clone())
         };
