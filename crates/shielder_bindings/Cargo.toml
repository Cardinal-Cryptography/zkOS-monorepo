[package]
name = "shielder_bindings"
version = "0.1.0"
description = "WASM and mobile bindings for shielder-circuits"

edition.workspace = true
authors = ["Cardinal", "Piotr Roslaniec <p.roslaniec@gmail.com>"]
homepage.workspace = true
license.workspace = true
categories.workspace = true
repository.workspace = true

[lib]
crate-type = ["cdylib", "staticlib"]

[dependencies]
getrandom = { workspace = true, optional = true }
halo2_proofs = { workspace = true }
rand = { workspace = true, features = ["small_rng"] }
rand_chacha = { workspace = true }
rand_core = { workspace = true }
rayon = { workspace = true, optional = true }
shielder-circuits = { workspace = true }
<<<<<<< HEAD
shielder-rust-sdk = { workspace = true, features = [
    "account",
    "parameter_generation",
] }
thiserror = { workspace = true }
=======
>>>>>>> 992832e9
type-conversions = { workspace = true }
uniffi = { workspace = true, features = ["cli"], optional = true }
wasm-bindgen-rayon = { workspace = true, optional = true }
wasm-bindgen = { workspace = true, optional = true }

[build-dependencies]
shielder-circuits = { workspace = true }

[features]
default = ["std"]
std = []
build-wasm = ["wasm-bindgen", "getrandom/js"]
build-uniffi = ["uniffi", "rayon", "shielder-circuits/multithreading"]
multithreading-wasm = [
    "rayon",
    "wasm-bindgen-rayon",
    "shielder-circuits/multithreading",
]

[package.metadata.wasm-pack.profile.release]
wasm-opt = ['-O4', '-g']

# binary for generating uniffi language bindings
[[bin]]
name = "uniffi-bindgen"
path = "src/bin/uniffi-bindgen.rs"
required-features = ["build-uniffi"]<|MERGE_RESOLUTION|>--- conflicted
+++ resolved
@@ -21,14 +21,11 @@
 rand_core = { workspace = true }
 rayon = { workspace = true, optional = true }
 shielder-circuits = { workspace = true }
-<<<<<<< HEAD
 shielder-rust-sdk = { workspace = true, features = [
     "account",
     "parameter_generation",
 ] }
 thiserror = { workspace = true }
-=======
->>>>>>> 992832e9
 type-conversions = { workspace = true }
 uniffi = { workspace = true, features = ["cli"], optional = true }
 wasm-bindgen-rayon = { workspace = true, optional = true }
