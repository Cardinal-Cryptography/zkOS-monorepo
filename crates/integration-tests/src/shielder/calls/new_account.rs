--- conflicted
+++ resolved
@@ -223,13 +223,8 @@
 
         mem::swap(&mut calldata.prenullifier, &mut swap_value);
         let result = invoke_call(&mut deployment, &mut shielder_account, &calldata);
-<<<<<<< HEAD
         assert_matches!(result, Err(ShielderCallErrors::NotAFieldElement(_)));
-        mem::swap(&mut calldata.id_hash, &mut swap_value);
-=======
-        assert_matches!(result, Err(ShielderContractErrors::NotAFieldElement(_)));
         mem::swap(&mut calldata.prenullifier, &mut swap_value);
->>>>>>> 5d2cd0c7
 
         mem::swap(&mut calldata.new_note, &mut swap_value);
         let result = invoke_call(&mut deployment, &mut shielder_account, &calldata);
