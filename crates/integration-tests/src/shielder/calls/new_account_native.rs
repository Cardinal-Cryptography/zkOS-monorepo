// TODO: Rename to `new_account.rs` since no longer testing just native.
use std::str::FromStr;

use alloy_primitives::{Address, TxHash, U256};
use shielder_account::{call_data::NewAccountCallType, ShielderAccount};
use shielder_contract::ShielderContract::{newAccountCall, ShielderContractErrors};

use crate::{
    deploy::ACTOR_ADDRESS,
    shielder::{invoke_shielder_call, CallResult, Deployment, TestToken},
};

pub fn prepare_call(
    deployment: &mut Deployment,
    account: &mut ShielderAccount,
    token: TestToken,
    amount: U256,
) -> newAccountCall {
    let (params, pk) = deployment.new_account_proving_params.clone();
    let mut calldata = account.prepare_call::<NewAccountCallType>(&params, &pk, amount, &());
    calldata.tokenAddress = token.address(deployment);
    calldata
}

// Invokes the `newAccount` call of the Shielder contract. Precedes the call with an appropriate
// token approval if applicable.
pub fn invoke_call(
    deployment: &mut Deployment,
    account: &mut ShielderAccount,
    token: TestToken,
    amount: U256,
    calldata: &newAccountCall,
) -> CallResult {
    let call_value = match token {
        TestToken::Native => Some(amount),
        TestToken::FakeERC20 => {
            deployment
                .fake_token
                .approve(
                    &mut deployment.evm,
                    Address::from_str(ACTOR_ADDRESS).unwrap(),
                    deployment.contract_suite.shielder,
                    amount,
                )
                .unwrap();
            None
        }
    };

    let call_result = invoke_shielder_call(deployment, calldata, call_value);

    match call_result {
        Ok((events, success_result)) => {
            assert!(events.len() == 1);
            let event = events[0].clone();
            account.register_action((TxHash::default(), event.clone()));
            Ok((events, success_result))
        }
        Err(err) => Err(err),
    }
}

pub fn create_account_and_call(
    deployment: &mut Deployment,
    token: TestToken,
    id: U256,
    initial_amount: U256,
) -> Result<ShielderAccount, ShielderContractErrors> {
    let mut account = ShielderAccount::new(id);

    let calldata = prepare_call(deployment, &mut account, token, initial_amount);
    let result = invoke_call(deployment, &mut account, token, initial_amount, &calldata);

    match result {
        Ok(_) => Ok(account),
        Err(e) => Err(e),
    }
}

#[cfg(test)]
mod tests {

    use std::{assert_matches::assert_matches, mem, str::FromStr};

    use alloy_primitives::{FixedBytes, U256};
    use evm_utils::SuccessResult;
    use halo2_proofs::halo2curves::ff::PrimeField;
    use rstest::rstest;
    use shielder_account::ShielderAccount;
    use shielder_circuits::Fr;
    use shielder_contract::ShielderContract::{
        NewAccount, ShielderContractErrors, ShielderContractEvents, WrongContractVersion,
    };

    use crate::{
        calls::new_account_native::{create_account_and_call, invoke_call, prepare_call},
        deploy::deployment,
        recipient_balance_increased_by, relayer_balance_increased_by,
        shielder::{
            actor_balance_decreased_by,
            limits::{get_deposit_limit, set_deposit_limit},
            Deployment, TestToken,
        },
    };

    const GAS_CONSUMPTION: u64 = 2000279;

    #[rstest]
    #[case(TestToken::Native)]
    #[case(TestToken::FakeERC20)]
    fn gas_consumption_regression(mut deployment: Deployment, #[case] token: TestToken) {
        let mut account = ShielderAccount::default();
        let amount = U256::from(10);
        let calldata = prepare_call(&mut deployment, &mut account, token, amount);

        let (_, SuccessResult { gas_used, .. }) =
            invoke_call(&mut deployment, &mut account, token, amount, &calldata).unwrap();

        assert!(
        gas_used < 110 * GAS_CONSUMPTION / 100,
        "new account native transaction consumes {gas_used}, which is 10% beyond baseline of {GAS_CONSUMPTION}"
    );
    }

    #[rstest]
    #[case::native(TestToken::Native)]
    #[case::erc20(TestToken::FakeERC20)]
    fn succeeds(mut deployment: Deployment, #[case] token: TestToken) {
        let mut account = ShielderAccount::default();
        let amount = U256::from(10);
        let calldata = prepare_call(&mut deployment, &mut account, token, amount);

        let events = invoke_call(&mut deployment, &mut account, token, amount, &calldata)
            .unwrap()
            .0;

        assert_eq!(
            events,
            vec![ShielderContractEvents::NewAccount(NewAccount {
                contractVersion: FixedBytes([0, 1, 0]),
                idHash: calldata.idHash,
                tokenAddress: token.address(&deployment),
                amount,
                newNote: calldata.newNote,
                newNoteIndex: U256::ZERO,
            })]
        );
        assert!(actor_balance_decreased_by(&deployment, token, amount));
        assert_eq!(account.shielded_amount, U256::from(amount))
    }

    #[rstest]
    #[case::native(TestToken::Native)]
    #[case::erc20(TestToken::FakeERC20)]
    fn fails_if_incorrect_expected_version(mut deployment: Deployment, #[case] token: TestToken) {
        let mut account = ShielderAccount::default();
        let amount = U256::from(10);
        let mut calldata = prepare_call(&mut deployment, &mut account, token, amount);
        calldata.expectedContractVersion = FixedBytes([9, 8, 7]);

        let result = invoke_call(&mut deployment, &mut account, token, amount, &calldata);

        assert_matches!(
            result,
            Err(ShielderContractErrors::WrongContractVersion(
                WrongContractVersion {
                    actual: FixedBytes([0, 1, 0]),
                    expectedByCaller: FixedBytes([9, 8, 7]),
                }
            ))
        );
        assert!(actor_balance_decreased_by(&deployment, token, U256::ZERO))
    }

    #[rstest]
    #[case::native(TestToken::Native)]
    #[case::erc20(TestToken::FakeERC20)]
    fn cannot_use_same_id_twice(mut deployment: Deployment, #[case] token: TestToken) {
        assert!(
            create_account_and_call(&mut deployment, token, U256::from(1), U256::from(10)).is_ok()
        );

        let result = create_account_and_call(&mut deployment, token, U256::from(1), U256::from(10));

        assert_matches!(result, Err(ShielderContractErrors::DuplicatedNullifier(_)));
        assert!(actor_balance_decreased_by(
            &deployment,
            token,
            U256::from(10)
        ))
    }

    #[rstest]
    #[case::native(TestToken::Native)]
    #[case::erc20(TestToken::FakeERC20)]
    fn cannot_use_input_greater_than_field_modulus(
        mut deployment: Deployment,
        #[case] token: TestToken,
    ) {
        let mut account = ShielderAccount::new(U256::from(1));

        let initial_amount = U256::from(10);
<<<<<<< HEAD
        let mut calldata = prepare_call(&mut deployment, &mut account, token, initial_amount);
        let mut swap_value = U256::from_str(F::MODULUS).unwrap();
=======
        let mut calldata = prepare_call(&mut deployment, &mut shielder_account, initial_amount);
        let mut swap_value = U256::from_str(Fr::MODULUS).unwrap();
>>>>>>> 0a9505f6

        mem::swap(&mut calldata.idHash, &mut swap_value);
        let result = invoke_call(
            &mut deployment,
            &mut account,
            token,
            initial_amount,
            &calldata,
        );
        assert_matches!(result, Err(ShielderContractErrors::NotAFieldElement(_)));
        mem::swap(&mut calldata.idHash, &mut swap_value);

        mem::swap(&mut calldata.newNote, &mut swap_value);
        let result = invoke_call(
            &mut deployment,
            &mut account,
            token,
            initial_amount,
            &calldata,
        );
        assert_matches!(result, Err(ShielderContractErrors::NotAFieldElement(_)));
        mem::swap(&mut calldata.newNote, &mut swap_value);

        assert!(actor_balance_decreased_by(
            &deployment,
            token,
            U256::from(0)
        ));
        assert!(recipient_balance_increased_by(
            &deployment,
            token,
            U256::from(0)
        ));
        assert!(relayer_balance_increased_by(
            &deployment,
            token,
            U256::from(0)
        ))
    }

    #[rstest]
    #[case::native(TestToken::Native)]
    #[case::erc20(TestToken::FakeERC20)]
    fn can_consume_entire_contract_balance_limit(
        mut deployment: Deployment,
        #[case] token: TestToken,
    ) {
        let mut account = ShielderAccount::default();
        let amount = U256::from((1u128 << 112) - 1);
        let calldata = prepare_call(&mut deployment, &mut account, token, amount);

        let result = invoke_call(&mut deployment, &mut account, token, amount, &calldata);

        assert!(result.is_ok());
        let events = result.unwrap().0;
        assert!(events.len() == 1);
        assert_matches!(events[0], ShielderContractEvents::NewAccount(_));
        assert!(actor_balance_decreased_by(&deployment, token, amount))
    }

    #[rstest]
    #[case::native(TestToken::Native)]
    #[case::erc20(TestToken::FakeERC20)]
    fn fails_if_contract_balance_limit_reached(
        mut deployment: Deployment,
        #[case] token: TestToken,
    ) {
        let amount_1 = U256::from((1u128 << 112) - 1);
        assert!(create_account_and_call(&mut deployment, token, U256::from(1), amount_1).is_ok());

        let amount_2 = U256::from(1);
        let result_2 = create_account_and_call(&mut deployment, token, U256::from(2), amount_2);

        assert_matches!(
            result_2,
            Err(ShielderContractErrors::ContractBalanceLimitReached(_))
        );
        assert!(actor_balance_decreased_by(&deployment, token, amount_1))
    }

    #[rstest]
    #[case::native(TestToken::Native)]
    #[case::erc20(TestToken::FakeERC20)]
    fn fails_if_proof_incorrect(mut deployment: Deployment, #[case] token: TestToken) {
        let mut account = ShielderAccount::default();
        let amount = U256::from(10);
        let mut calldata = prepare_call(&mut deployment, &mut account, token, amount);
        calldata.idHash = calldata.idHash.wrapping_add(U256::from(1));

        let result = invoke_call(&mut deployment, &mut account, token, amount, &calldata);

        assert_matches!(
            result,
            Err(ShielderContractErrors::NewAccountVerificationFailed(_))
        );
        assert!(actor_balance_decreased_by(&deployment, token, U256::ZERO))
    }

    #[rstest]
    #[case::native(TestToken::Native)]
    #[case::erc20(TestToken::FakeERC20)]
    fn fails_if_over_deposit_limit(mut deployment: Deployment, #[case] token: TestToken) {
        let mut account = ShielderAccount::default();
        let amount = U256::from(101);
        let calldata = prepare_call(&mut deployment, &mut account, token, amount);

        let result = invoke_call(&mut deployment, &mut account, token, amount, &calldata);

        assert!(result.is_ok());

        let old_limit = get_deposit_limit(&mut deployment);

        assert_eq!(old_limit, U256::MAX);

        let new_limit = U256::from(100);
        set_deposit_limit(&mut deployment, new_limit);

        let returned_new_limit = get_deposit_limit(&mut deployment);

        assert_eq!(returned_new_limit, new_limit);

        let mut account = ShielderAccount::default();
        let amount = U256::from(101);
        let calldata = prepare_call(&mut deployment, &mut account, token, amount);

        let result = invoke_call(&mut deployment, &mut account, token, amount, &calldata);

        assert_matches!(
            result,
            Err(ShielderContractErrors::AmountOverDepositLimit(_))
        )
    }
}<|MERGE_RESOLUTION|>--- conflicted
+++ resolved
@@ -200,13 +200,8 @@
         let mut account = ShielderAccount::new(U256::from(1));
 
         let initial_amount = U256::from(10);
-<<<<<<< HEAD
         let mut calldata = prepare_call(&mut deployment, &mut account, token, initial_amount);
-        let mut swap_value = U256::from_str(F::MODULUS).unwrap();
-=======
-        let mut calldata = prepare_call(&mut deployment, &mut shielder_account, initial_amount);
         let mut swap_value = U256::from_str(Fr::MODULUS).unwrap();
->>>>>>> 0a9505f6
 
         mem::swap(&mut calldata.idHash, &mut swap_value);
         let result = invoke_call(
