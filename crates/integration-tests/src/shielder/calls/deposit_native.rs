// TODO: Rename to `deposit.rs` since no longer testing just native.
use std::str::FromStr;

use alloy_primitives::{Address, TxHash, U256};
use shielder_account::{
    call_data::{DepositCallType, MerkleProof},
    ShielderAccount,
};
use shielder_contract::ShielderContract::depositCall;

use crate::{
    deploy::ACTOR_ADDRESS,
    shielder::{deploy::Deployment, invoke_shielder_call, merkle::get_merkle_args, CallResult},
    TestToken,
};
pub fn prepare_call(
    deployment: &mut Deployment,
    account: &mut ShielderAccount,
    token: TestToken,
    amount: U256,
) -> (depositCall, U256) {
    let note_index = account.current_leaf_index().expect("No leaf index");

    let (params, pk) = deployment.deposit_proving_params.clone();
    let (merkle_root, merkle_path) = get_merkle_args(
        deployment.contract_suite.shielder,
        note_index,
        &mut deployment.evm,
    );
    let mut calldata = account.prepare_call::<DepositCallType>(
        &params,
        &pk,
        amount,
        &MerkleProof {
            root: merkle_root,
            path: merkle_path,
        },
    );
    calldata.tokenAddress = token.address(deployment);
    (calldata, note_index)
}

// Invokes the `deposit` call of the Shielder contract. Precedes the call with an appropriate
// token approval if applicable.
pub fn invoke_call(
    deployment: &mut Deployment,
    account: &mut ShielderAccount,
    token: TestToken,
    amount: U256,
    calldata: &depositCall,
) -> CallResult {
    let call_value = match token {
        TestToken::Native => Some(amount),
        TestToken::FakeERC20 => {
            deployment
                .fake_token
                .approve(
                    &mut deployment.evm,
                    Address::from_str(ACTOR_ADDRESS).unwrap(),
                    deployment.contract_suite.shielder,
                    amount,
                )
                .unwrap();
            None
        }
    };

    let call_result = invoke_shielder_call(deployment, calldata, call_value);

    match call_result {
        Ok((events, _success_result)) => {
            assert!(events.len() == 1);
            let event = events[0].clone();
            account.register_action((TxHash::default(), event.clone()));
            Ok((events, _success_result))
        }
        Err(err) => Err(err),
    }
}

#[cfg(test)]
mod tests {

    use std::{assert_matches::assert_matches, mem, str::FromStr};

    use alloy_primitives::{Bytes, FixedBytes, U256};
    use evm_utils::SuccessResult;
    use halo2_proofs::halo2curves::ff::PrimeField;
    use rstest::rstest;
    use shielder_account::ShielderAccount;
    use shielder_circuits::Fr;
    use shielder_contract::ShielderContract::{
        depositCall, Deposit, ShielderContractErrors, ShielderContractEvents, WrongContractVersion,
    };

    use crate::{
        calls::deposit_native::{invoke_call, prepare_call},
        recipient_balance_increased_by, relayer_balance_increased_by,
        shielder::{
            actor_balance_decreased_by,
            calls::new_account_native,
            deploy::{deployment, Deployment},
            limits::{get_deposit_limit, set_deposit_limit},
            TestToken,
        },
    };

    const GAS_CONSUMPTION: u64 = 1827769;

    #[rstest]
    #[case::native(TestToken::Native)]
    #[case::erc20(TestToken::FakeERC20)]
    fn gas_consumption_regression(mut deployment: Deployment, #[case] token: TestToken) {
        let mut account = new_account_native::create_account_and_call(
            &mut deployment,
            token,
            U256::from(1),
            U256::from(10),
        )
        .unwrap();

        let amount = U256::from(5);
        let (calldata, _) = prepare_call(&mut deployment, &mut account, token, amount);
        let (_, SuccessResult { gas_used, .. }) =
            invoke_call(&mut deployment, &mut account, token, amount, &calldata).unwrap();

        assert!(
        gas_used < 110 * GAS_CONSUMPTION / 100,
        "deposit transaction consumes {gas_used}, which is 10% beyond baseline of {GAS_CONSUMPTION}"
    );
    }

    #[rstest]
    #[case::native(TestToken::Native)]
    #[case::erc20(TestToken::FakeERC20)]
    fn succeeds(mut deployment: Deployment, #[case] token: TestToken) {
        let mut account = new_account_native::create_account_and_call(
            &mut deployment,
            token,
            U256::from(1),
            U256::from(10),
        )
        .unwrap();

        let amount = U256::from(5);
        let (calldata, note_index) = prepare_call(&mut deployment, &mut account, token, amount);
        let events = invoke_call(&mut deployment, &mut account, token, amount, &calldata)
            .unwrap()
            .0;

        assert_eq!(
            events,
            vec![ShielderContractEvents::Deposit(Deposit {
                contractVersion: FixedBytes([0, 1, 0]),
                idHiding: calldata.idHiding,
                tokenAddress: token.address(&deployment),
                amount: U256::from(amount),
                newNote: calldata.newNote,
                newNoteIndex: note_index.saturating_add(U256::from(1)),
            })]
        );
        assert!(actor_balance_decreased_by(
            &deployment,
            token,
            U256::from(15)
        ));
        assert_eq!(account.shielded_amount, U256::from(15))
    }

    #[rstest]
    #[case::native(TestToken::Native)]
    #[case::erc20(TestToken::FakeERC20)]
    fn fails_if_incorrect_expected_version(mut deployment: Deployment, #[case] token: TestToken) {
        let mut account = new_account_native::create_account_and_call(
            &mut deployment,
            token,
            U256::from(1),
            U256::from(10),
        )
        .unwrap();
        let (mut calldata, _) = prepare_call(&mut deployment, &mut account, token, U256::ZERO);
        calldata.expectedContractVersion = FixedBytes([9, 8, 7]);
        let result = invoke_call(
            &mut deployment,
            &mut account,
            token,
            U256::from(5),
            &calldata,
        );

        assert_matches!(
            result,
            Err(ShielderContractErrors::WrongContractVersion(
                WrongContractVersion {
                    actual: FixedBytes([0, 1, 0]),
                    expectedByCaller: FixedBytes([9, 8, 7])
                }
            ))
        );
        assert!(actor_balance_decreased_by(
            &deployment,
            token,
            U256::from(10)
        ))
    }

    #[rstest]
    #[case::native(TestToken::Native)]
    #[case::erc20(TestToken::FakeERC20)]
    fn can_consume_entire_contract_balance_limit(
        mut deployment: Deployment,
        #[case] token: TestToken,
    ) {
        let mut account = new_account_native::create_account_and_call(
            &mut deployment,
            token,
            U256::from(1),
            U256::from((1u128 << 112) - 2),
        )
        .unwrap();

        let amount = U256::from(1);
        let (calldata, _) = prepare_call(&mut deployment, &mut account, token, amount);
        let result = invoke_call(&mut deployment, &mut account, token, amount, &calldata);

        assert!(result.is_ok());
        assert!(actor_balance_decreased_by(
            &deployment,
            token,
            U256::from((1u128 << 112) - 1)
        ))
    }

    #[rstest]
    #[case::native(TestToken::Native)]
    #[case::erc20(TestToken::FakeERC20)]
    fn fails_if_contract_balance_limit_reached(
        mut deployment: Deployment,
        #[case] token: TestToken,
    ) {
        let mut account = new_account_native::create_account_and_call(
            &mut deployment,
            token,
            U256::from(1),
            U256::from((1u128 << 112) - 1),
        )
        .unwrap();

        let amount = U256::from(1);
        let (calldata, _) = prepare_call(&mut deployment, &mut account, token, amount);
        let result = invoke_call(&mut deployment, &mut account, token, amount, &calldata);

        assert_matches!(
            result,
            Err(ShielderContractErrors::ContractBalanceLimitReached(_))
        );
        assert!(actor_balance_decreased_by(
            &deployment,
            token,
            U256::from((1u128 << 112) - 1)
        ))
    }

    #[rstest]
    #[case::native(TestToken::Native)]
    #[case::erc20(TestToken::FakeERC20)]
    fn cannot_use_same_note_twice(mut deployment: Deployment, #[case] token: TestToken) {
        let mut account = new_account_native::create_account_and_call(
            &mut deployment,
            token,
            U256::from(1),
            U256::from(10),
        )
        .unwrap();

        let amount = U256::from(5);
        let (calldata, _) = prepare_call(&mut deployment, &mut account, token, amount);
        let result_1 = invoke_call(&mut deployment, &mut account, token, amount, &calldata);
        assert!(result_1.is_ok());

        let result_2 = invoke_call(&mut deployment, &mut account, token, amount, &calldata);

        assert_matches!(
            result_2,
            Err(ShielderContractErrors::DuplicatedNullifier(_))
        );
        assert!(actor_balance_decreased_by(
            &deployment,
            token,
            U256::from(15)
        ))
    }

    #[rstest]
    #[case::native(TestToken::Native)]
    #[case::erc20(TestToken::FakeERC20)]
    fn cannot_use_input_greater_than_field_modulus(
        mut deployment: Deployment,
        #[case] token: TestToken,
    ) {
        let mut account = new_account_native::create_account_and_call(
            &mut deployment,
            token,
            U256::from(1),
            U256::from(10),
        )
        .unwrap();

        let amount = U256::from(5);
<<<<<<< HEAD
        let (mut calldata, _) = prepare_call(&mut deployment, &mut account, token, amount);
        let mut swap_value = U256::from_str(F::MODULUS).unwrap();
=======
        let (mut calldata, _) = prepare_call(&mut deployment, &mut shielder_account, amount);
        let mut swap_value = U256::from_str(Fr::MODULUS).unwrap();
>>>>>>> 0a9505f6

        mem::swap(&mut calldata.oldNullifierHash, &mut swap_value);
        let result = invoke_call(&mut deployment, &mut account, token, amount, &calldata);
        assert_matches!(result, Err(ShielderContractErrors::NotAFieldElement(_)));
        mem::swap(&mut calldata.oldNullifierHash, &mut swap_value);

        mem::swap(&mut calldata.newNote, &mut swap_value);
        let result = invoke_call(&mut deployment, &mut account, token, amount, &calldata);
        assert_matches!(result, Err(ShielderContractErrors::NotAFieldElement(_)));
        mem::swap(&mut calldata.newNote, &mut swap_value);

        mem::swap(&mut calldata.idHiding, &mut swap_value);
        let result = invoke_call(&mut deployment, &mut account, token, amount, &calldata);
        assert_matches!(result, Err(ShielderContractErrors::NotAFieldElement(_)));
        mem::swap(&mut calldata.idHiding, &mut swap_value);

        assert!(actor_balance_decreased_by(
            &deployment,
            token,
            U256::from(10)
        ));
        assert!(recipient_balance_increased_by(
            &deployment,
            token,
            U256::from(0)
        ));
        assert!(relayer_balance_increased_by(
            &deployment,
            token,
            U256::from(0)
        ))
    }

    #[rstest]
    #[case::native(TestToken::Native)]
    #[case::erc20(TestToken::FakeERC20)]
    fn fails_if_merkle_root_does_not_exist(mut deployment: Deployment, #[case] token: TestToken) {
        let mut account = ShielderAccount::default();

        let calldata = depositCall {
            expectedContractVersion: FixedBytes([0, 1, 0]),
            tokenAddress: token.address(&deployment),
            amount: U256::from(10),
            idHiding: U256::ZERO,
            oldNullifierHash: U256::ZERO,
            newNote: U256::ZERO,
            merkleRoot: U256::ZERO,
            proof: Bytes::from(vec![]),
        };
        let result = invoke_call(
            &mut deployment,
            &mut account,
            token,
            U256::from(10),
            &calldata,
        );

        assert_matches!(
            result,
            Err(ShielderContractErrors::MerkleRootDoesNotExist(_))
        );
        assert!(actor_balance_decreased_by(&deployment, token, U256::ZERO))
    }

    #[rstest]
    #[case::native(TestToken::Native)]
    #[case::erc20(TestToken::FakeERC20)]
    fn fails_if_proof_incorrect(mut deployment: Deployment, #[case] token: TestToken) {
        let mut account = new_account_native::create_account_and_call(
            &mut deployment,
            token,
            U256::from(1),
            U256::from(10),
        )
        .unwrap();

        let amount = U256::from(5);
        let (mut calldata, _) = prepare_call(&mut deployment, &mut account, token, amount);
        calldata.proof = Bytes::from(vec![]);
        let result = invoke_call(&mut deployment, &mut account, token, amount, &calldata);

        assert_matches!(
            result,
            Err(ShielderContractErrors::DepositVerificationFailed(_))
        );
        assert!(actor_balance_decreased_by(
            &deployment,
            token,
            U256::from(10)
        ))
    }

    #[rstest]
    #[case::native(TestToken::Native)]
    #[case::erc20(TestToken::FakeERC20)]
    fn rejects_value_zero(mut deployment: Deployment, #[case] token: TestToken) {
        let initial_amount = U256::from(10);
        let mut account = new_account_native::create_account_and_call(
            &mut deployment,
            token,
            U256::from(1),
            initial_amount,
        )
        .unwrap();

        let amount = U256::ZERO;
        let (calldata, _) = prepare_call(&mut deployment, &mut account, token, amount);
        let result = invoke_call(&mut deployment, &mut account, token, amount, &calldata);

        assert_matches!(result, Err(ShielderContractErrors::ZeroAmount(_)));
        assert!(actor_balance_decreased_by(
            &deployment,
            token,
            U256::from(10)
        ))
    }

    #[rstest]
    #[case::native(TestToken::Native)]
    #[case::erc20(TestToken::FakeERC20)]
    fn fails_if_over_deposit_limit(mut deployment: Deployment, #[case] token: TestToken) {
        let initial_amount = U256::from(101);
        let mut account = new_account_native::create_account_and_call(
            &mut deployment,
            token,
            U256::from(1),
            initial_amount,
        )
        .unwrap();

        let amount = U256::from(1);
        let (calldata, _) = prepare_call(&mut deployment, &mut account, token, amount);
        let result = invoke_call(&mut deployment, &mut account, token, amount, &calldata);

        assert!(result.is_ok());

        let old_limit = get_deposit_limit(&mut deployment);

        assert_eq!(old_limit, U256::MAX);

        let new_limit = U256::from(100);
        set_deposit_limit(&mut deployment, new_limit);

        let returned_new_limit = get_deposit_limit(&mut deployment);

        assert_eq!(returned_new_limit, U256::from(100));

        let initial_amount = U256::from(10);
        let mut account = new_account_native::create_account_and_call(
            &mut deployment,
            token,
            U256::from(2),
            initial_amount,
        )
        .unwrap();

        let amount = U256::from(101);
        let (calldata, _) = prepare_call(&mut deployment, &mut account, token, amount);
        let result = invoke_call(&mut deployment, &mut account, token, amount, &calldata);

        assert_matches!(
            result,
            Err(ShielderContractErrors::AmountOverDepositLimit(_))
        )
    }
}<|MERGE_RESOLUTION|>--- conflicted
+++ resolved
@@ -307,13 +307,8 @@
         .unwrap();
 
         let amount = U256::from(5);
-<<<<<<< HEAD
         let (mut calldata, _) = prepare_call(&mut deployment, &mut account, token, amount);
-        let mut swap_value = U256::from_str(F::MODULUS).unwrap();
-=======
-        let (mut calldata, _) = prepare_call(&mut deployment, &mut shielder_account, amount);
         let mut swap_value = U256::from_str(Fr::MODULUS).unwrap();
->>>>>>> 0a9505f6
 
         mem::swap(&mut calldata.oldNullifierHash, &mut swap_value);
         let result = invoke_call(&mut deployment, &mut account, token, amount, &calldata);
