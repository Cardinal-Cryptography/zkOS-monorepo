// SPDX-License-Identifier: Apache-2.0
pragma solidity 0.8.26;

import { Test } from "forge-std/Test.sol";
import { CustomUpgrades } from "./Utils.sol";
import { Upgrades, Options } from "openzeppelin-foundry-upgrades/Upgrades.sol";

import { Shielder } from "../contracts/Shielder.sol";
<<<<<<< HEAD
import { ShielderV2Mock } from "../contracts/testing/ShielderV2Mock.sol";
=======
import { ShielderV2Mock } from "./ShielderV2Mock.sol";
>>>>>>> 556cf7cf

contract ShielderUpgrade is Test {
    address public owner;

    uint256 public depositLimit = 100e18;
    uint256 public anonymityRevokerPubkeyX = 42;
    uint256 public anonymityRevokerPubkeyY = 43;

    string[] public allowedErrors;

    function setUp() public {
        owner = msg.sender;
        vm.startPrank(owner);
    }

    function testValidImplementation() public {
        Options memory opts;
        Upgrades.validateImplementation("Shielder.sol:Shielder", opts);
    }

    function testValidUpgrade() public {
        Options memory opts;
        // OZ-Upgrades recognize deleting a namespace from a contract
        // as a storage violaton.
        // We can ignore error for this specific namespace,
        // while keeping all other checks.
        allowedErrors.push(
            "Deleted namespace `erc7201:zkos.storage.DepositLimit"
        );
        CustomUpgrades.validateUpgradeWithErrors(
            "ShielderV2Mock.sol:ShielderV2Mock",
            opts,
            allowedErrors
        );
    }

    function testInvalidUpgrade() public {
        Options memory opts;
        opts.referenceContract = "ShielderV2Mock.sol:ShielderV2Mock";
        // this is not necessary becaue we add this namespace is added
        // when "upgrading" from `ShielderV2Mock` to `Shielder`
        allowedErrors.push(
            "Deleted namespace `erc7201:zkos.storage.DepositLimit`"
        );
        // this is expected to revert because `Shielder`
        // does not have the 'mockStateVariable'
        vm.expectRevert();
        CustomUpgrades.validateUpgradeWithErrors(
            "Shielder.sol:Shielder",
            opts,
            allowedErrors
        );
        // allowing the `mockStateVariable` to be deleted
        // the validation below will not revert showing that
        // it was the only validation error
        allowedErrors.push("Deleted `mockStateVariable`");
        CustomUpgrades.validateUpgradeWithErrors(
            "Shielder.sol:Shielder",
            opts,
            allowedErrors
        );
    }

    function testMockUpgrade() public {
        // Deploy upgradeable Shielder
        address shielderProxy = Upgrades.deployUUPSProxy(
            "Shielder.sol:Shielder",
            abi.encodeCall(
                Shielder.initialize,
                (
                    owner,
                    depositLimit,
                    anonymityRevokerPubkeyX,
                    anonymityRevokerPubkeyY
                )
            )
        );
        Shielder shielder = Shielder(shielderProxy);

        (, uint256 nextFreeLeafId, , ) = shielder.merkleTree();
        vm.assertNotEq(nextFreeLeafId, 0);

        uint256 mockVariable = 42;

        allowedErrors.push(
            "Deleted namespace `erc7201:zkos.storage.DepositLimit`"
        );
        // upgrade Shielder
        CustomUpgrades.upgradeProxyWithErrors(
            shielderProxy,
            "ShielderV2Mock.sol:ShielderV2Mock",
            abi.encodeCall(ShielderV2Mock.reinitialize, (mockVariable)),
            allowedErrors
        );

        ShielderV2Mock shielderV2 = ShielderV2Mock(shielderProxy);

        (, uint256 nextFreeLeafIdV2, , ) = shielderV2.merkleTree();
        vm.assertEq(nextFreeLeafId, nextFreeLeafIdV2);
        vm.assertEq(shielderV2.mockStateVariable(), mockVariable);
    }
}<|MERGE_RESOLUTION|>--- conflicted
+++ resolved
@@ -6,11 +6,7 @@
 import { Upgrades, Options } from "openzeppelin-foundry-upgrades/Upgrades.sol";
 
 import { Shielder } from "../contracts/Shielder.sol";
-<<<<<<< HEAD
-import { ShielderV2Mock } from "../contracts/testing/ShielderV2Mock.sol";
-=======
 import { ShielderV2Mock } from "./ShielderV2Mock.sol";
->>>>>>> 556cf7cf
 
 contract ShielderUpgrade is Test {
     address public owner;
