/* eslint-disable @typescript-eslint/no-unused-vars */
import { mockedStorage } from "@/storage/mockedStorage";
<<<<<<< HEAD
import type {
  IContract,
  InjectedStorageInterface,
  IRelayer,
  NoteEvent,
  QuoteFeesResponse,
  SendShielderTransaction,
  WithdrawResponse,
=======
import {
  VersionRejectedByContract,
  type IContract,
  type InjectedStorageInterface,
  type IRelayer,
  type NoteEvent,
  type SendShielderTransaction,
  type WithdrawResponse,
>>>>>>> c48749ac
} from "shielder-sdk/__internal__";
import type { PublicClient } from "viem";

export class MockedContract implements IContract {
  merklePaths: Map<bigint, readonly bigint[]>;
  txHashToReturn: `0x${string}` | null = null;
  throwVersionErrorInNewAccountCalldata: boolean = false;

  constructor() {
    this.merklePaths = new Map();
  }

  getAddress = (): `0x${string}` => {
    return ("0x" + "0".repeat(40)) as `0x${string}`;
  };

  getMerklePath = async (idx: bigint): Promise<readonly bigint[]> => {
    if (!this.merklePaths.has(idx)) {
      throw new Error(`Merkle path for index ${idx} not found`);
    }
    return this.merklePaths.get(idx)!;
  };
  newAccountCalldata = async (
    _expectedContractVersion: `0x${string}`,
    _from: `0x${string}`,
    _newNote: bigint,
    _idHash: bigint,
    _amount: bigint,
    _proof: Uint8Array,
  ): Promise<`0x${string}`> => {
    if (this.throwVersionErrorInNewAccountCalldata) {
      throw new VersionRejectedByContract();
    }
    if (this.txHashToReturn === null) {
      throw new Error("No tx hash to return");
    }
    return this.txHashToReturn;
  };
  depositCalldata = async (
    _expectedContractVersion: `0x${string}`,
    _from: `0x${string}`,
    _idHiding: bigint,
    _oldNoteNullifierHash: bigint,
    _newNote: bigint,
    _merkleRoot: bigint,
    _amount: bigint,
    _proof: Uint8Array,
  ): Promise<`0x${string}`> => {
    throw new Error("Not implemented");
  };
  withdraw = async (
    _expectedContractVersion: `0x${string}`,
    _idHiding: bigint,
    _oldNullifierHash: bigint,
    _newNote: bigint,
    _merkleRoot: bigint,
    _amount: bigint,
    _proof: Uint8Array,
    _withdrawAddress: `0x${string}`,
    _relayerAddress: `0x${string}`,
    _relayerFee: bigint,
  ): Promise<`0x${string}`> => {
    throw new Error("Not implemented");
  };
  nullifierBlock = async (_nullifierHash: bigint): Promise<bigint | null> => {
    return null;
  };
  getNoteEventsFromBlock = async (_block: bigint): Promise<NoteEvent[]> => {
    throw new Error("Not implemented");
  };
}

export class MockedRelayer implements IRelayer {
  txHashToReturn: `0x${string}` | null = null;
  address: `0x${string}`;
  constructor(address: `0x${string}`) {
    this.address = address;
  }
  withdraw = async (
    _expectedContractVersion: `0x${string}`,
    _idHiding: bigint,
    _oldNullifierHash: bigint,
    _newNote: bigint,
    _merkleRoot: bigint,
    _amount: bigint,
    _proof: Uint8Array,
    _withdrawAddress: `0x${string}`,
  ): Promise<WithdrawResponse> => {
    throw new Error("Not implemented");
  };
  quoteFees = async (): Promise<QuoteFeesResponse> => {
    throw new Error("Not implemented");
  };
}

export const mockedServices = (
  userAddress: `0x${string}`,
): {
  contract: MockedContract;
  relayer: MockedRelayer;
  storage: InjectedStorageInterface;
  publicClient: PublicClient;
  sendTx: SendShielderTransaction;
} => {
  const contract = new MockedContract();
  const relayer = new MockedRelayer(
    "0x0000000000000000000000000000000000000001",
  );
  const storage = mockedStorage(userAddress);
  const publicClient = {
    waitForTransactionReceipt: async (): Promise<void> => {},
  } as unknown as PublicClient;
  const sendTx = (async () => {
    return "0x" + "0".repeat(64);
  }) as unknown as SendShielderTransaction;
  return { contract, relayer, storage, publicClient, sendTx };
};<|MERGE_RESOLUTION|>--- conflicted
+++ resolved
@@ -1,24 +1,14 @@
 /* eslint-disable @typescript-eslint/no-unused-vars */
 import { mockedStorage } from "@/storage/mockedStorage";
-<<<<<<< HEAD
-import type {
-  IContract,
-  InjectedStorageInterface,
-  IRelayer,
-  NoteEvent,
-  QuoteFeesResponse,
-  SendShielderTransaction,
-  WithdrawResponse,
-=======
 import {
   VersionRejectedByContract,
   type IContract,
   type InjectedStorageInterface,
   type IRelayer,
   type NoteEvent,
+  QuoteFeesResponse,
   type SendShielderTransaction,
   type WithdrawResponse,
->>>>>>> c48749ac
 } from "shielder-sdk/__internal__";
 import type { PublicClient } from "viem";
 
