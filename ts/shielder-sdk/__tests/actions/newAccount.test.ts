--- conflicted
+++ resolved
@@ -14,23 +14,15 @@
 import { AccountState } from "../../src/state";
 import { IContract, VersionRejectedByContract } from "../../src/chain/contract";
 import { SendShielderTransaction } from "../../src/client";
-<<<<<<< HEAD
-import { createNativeToken } from "../../src/types";
-import { nativeTokenAddress } from "../../src/constants";
-=======
 import { nativeToken } from "../../src/types";
->>>>>>> 1a0774b0
 
 const nativeTokenAddress = "0x0000000000000000000000000000000000000000";
 
-<<<<<<< HEAD
-=======
 const ANONYMITY_REVOKER_PUBKEY = {
   x: 123n,
   y: 456n
 };
 
->>>>>>> 1a0774b0
 describe("NewAccountAction", () => {
   let cryptoClient: MockedCryptoClient;
   let contract: IContract;
@@ -69,11 +61,7 @@
       balance: 0n,
       currentNote: Scalar.fromBigint(0n),
       storageSchemaVersion: 0,
-<<<<<<< HEAD
-      token: createNativeToken()
-=======
       token: nativeToken()
->>>>>>> 1a0774b0
     };
   });
 
