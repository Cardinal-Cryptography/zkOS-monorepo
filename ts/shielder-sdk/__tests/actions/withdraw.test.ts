import { beforeEach, describe, expect, it, vitest } from "vitest";
import {
  CryptoClient,
  Scalar,
  scalarsEqual,
  scalarToBigint,
  WithdrawAdvice,
  WithdrawPubInputs
} from "@cardinal-cryptography/shielder-sdk-crypto";

import { MockedCryptoClient, hashedNote } from "../helpers";

import { WithdrawAction } from "../../src/actions/withdraw";
import { AccountState } from "../../src/state";
import { IContract } from "../../src/chain/contract";
import {
  IRelayer,
  VersionRejectedByRelayer,
  WithdrawResponse
} from "../../src/chain/relayer";
import { encodePacked, hexToBigInt, keccak256 } from "viem";
import { nativeToken } from "../../src/types";
<<<<<<< HEAD
import { nativeTokenAddress } from "../../src/constants";
=======

const nativeTokenAddress = "0x0000000000000000000000000000000000000000";
>>>>>>> 2c130c49

const expectPubInputsCorrect = async (
  pubInputs: WithdrawPubInputs,
  cryptoClient: CryptoClient,
  prevNullifier: Scalar,
  state: AccountState,
  amount: bigint,
  nonce: bigint,
  merkleRoot: Scalar,
  commitment: Scalar
) => {
  // hNullifierOld should be hash of nullifier
  expect(
    scalarsEqual(
      pubInputs.hNullifierOld,
      await cryptoClient.hasher.poseidonHash([prevNullifier])
    )
  ).toBe(true);

  // hNoteNew should be hash of [id, newNullifier, newTrapdoor, amount]
  const { nullifier: newNullifier, trapdoor: newTrapdoor } =
    await cryptoClient.secretManager.getSecrets(state.id, Number(state.nonce));
  expect(
    scalarsEqual(
      pubInputs.hNoteNew,
      await hashedNote(
        state.id,
        newNullifier,
        newTrapdoor,
        Scalar.fromBigint(state.balance - amount)
      )
    )
  ).toBe(true);

  // idHiding should be hash of [id hash, nonce]
  expect(
    scalarsEqual(
      pubInputs.idHiding,
      await cryptoClient.hasher.poseidonHash([
        await cryptoClient.hasher.poseidonHash([state.id]),
        Scalar.fromBigint(nonce)
      ])
    )
  ).toBe(true);

  // merkleRoot should be equal to input merkleRoot
  expect(scalarsEqual(pubInputs.merkleRoot, merkleRoot)).toBe(true);

  // value should be amount
  expect(scalarsEqual(pubInputs.value, Scalar.fromBigint(amount))).toBe(true);

  // commitment should be equal to input commitment
  expect(scalarsEqual(pubInputs.commitment, commitment)).toBe(true);
};

describe("WithdrawAction", () => {
  let cryptoClient: MockedCryptoClient;
  let contract: IContract;
  let relayer: IRelayer;
  let action: WithdrawAction;
  let state: AccountState;
  const stateNonce = 1n;
  const prevNullifier = Scalar.fromBigint(2n);
  const prevTrapdoor = Scalar.fromBigint(3n);
  const mockAddress =
    "0x1234567890123456789012345678901234567890" as `0x${string}`;
  const mockRelayerAddress =
    "0x0987654321098765432109876543210987654321" as `0x${string}`;

  const mockedPath = [0n, 1n];
  let mockedMerkleRoot: Scalar;

  const mockedIdHidingNonce = 4n;

  beforeEach(async () => {
    cryptoClient = new MockedCryptoClient();
    mockedMerkleRoot = await cryptoClient.hasher.poseidonHash([
      Scalar.fromBigint(0n),
      Scalar.fromBigint(1n)
    ]);
    contract = {
      getAddress: vitest.fn().mockReturnValue(mockAddress),
      depositCalldata: vitest
        .fn<
          (
            expectedContractVersion: `0x${string}`,
            from: `0x${string}`,
            idHiding: bigint,
            oldNoteNullifierHash: bigint,
            newNote: bigint,
            merkleRoot: bigint,
            amount: bigint,
            proof: Uint8Array
          ) => Promise<`0x${string}`>
        >()
        .mockResolvedValue("0xmockedCalldata"),
      getMerklePath: vitest
        .fn<(idx: bigint) => Promise<readonly bigint[]>>()
        .mockResolvedValue([...mockedPath, scalarToBigint(mockedMerkleRoot)])
    } as unknown as IContract;
    relayer = {
      address: vitest
        .fn<() => Promise<`0x${string}`>>()
        .mockResolvedValue(mockRelayerAddress),
      withdraw: vitest
        .fn<
          (
            expectedContractVersion: `0x${string}`,
            idHiding: bigint,
            oldNullifierHash: bigint,
            newNote: bigint,
            merkleRoot: bigint,
            amount: bigint,
            proof: Uint8Array,
            withdrawAddress: `0x${string}`
          ) => Promise<WithdrawResponse>
        >()
        .mockResolvedValue({
          tx_hash: "0xtxHash" as `0x${string}`
        })
    } as unknown as IRelayer;
    action = new WithdrawAction(contract, relayer, cryptoClient, {
      randomIdHidingNonce: () => Scalar.fromBigint(mockedIdHidingNonce)
    });

    const id = Scalar.fromBigint(123n);
    state = {
      id,
      nonce: stateNonce,
      balance: 5n,
      currentNote: await hashedNote(
        id,
        prevNullifier,
        prevTrapdoor,
        Scalar.fromBigint(5n)
      ),
      currentNoteIndex: 100n,
      storageSchemaVersion: 0,
      token: nativeToken()
    };
  });

  describe("rawWithdraw", () => {
    it("should transform an existing state", async () => {
      const amount = 2n;
      const expectedAmount = state.balance - amount;
      const result = await action.rawWithdraw(state, amount);

      expect(result).not.toBeNull();
      if (!result) {
        throw new Error("result is null");
      }
      expect(result.balance).toBe(expectedAmount);
      expect(result.nonce).toBe(2n);
      // Nullifier and trapdoor should be secret manager's output
      const { nullifier: newNullifier, trapdoor: newTrapdoor } =
        await cryptoClient.secretManager.getSecrets(
          state.id,
          Number(state.nonce)
        );
      // Note should be hash of [version, id, nullifier, trapdoor, amount]
      const expectedNote = await hashedNote(
        state.id,
        newNullifier,
        newTrapdoor,
        Scalar.fromBigint(expectedAmount)
      );
      expect(scalarsEqual(result.currentNote, expectedNote)).toBe(true);
    });
  });

<<<<<<< HEAD
=======
  describe("preparePubInputs", () => {
    it("should prepare public inputs correctly", async () => {
      const amount = 2n;
      const nonce = 123n;
      const commitment = Scalar.fromBigint(3n);
      const merkleRoot = Scalar.fromBigint(4n);
      const pubInputs = await action.preparePubInputs(
        state,
        amount,
        Scalar.fromBigint(nonce),
        Scalar.fromBigint(2n),
        merkleRoot,
        commitment,
        nativeTokenAddress
      );

      await expectPubInputsCorrect(
        pubInputs,
        cryptoClient,
        prevNullifier,
        state,
        amount,
        nonce,
        merkleRoot,
        commitment
      );
    });

    it("should throw on negative balance", async () => {
      const amount = 6n;
      const nonce = 123n;
      const commitment = Scalar.fromBigint(3n);
      const merkleRoot = Scalar.fromBigint(4n);
      await expect(
        action.preparePubInputs(
          state,
          amount,
          Scalar.fromBigint(nonce),
          prevNullifier,
          merkleRoot,
          commitment,
          nativeTokenAddress
        )
      ).rejects.toThrow(
        "Failed to withdraw, possibly due to insufficient balance"
      );
    });
  });

>>>>>>> 2c130c49
  describe("generateCalldata", () => {
    it("should generate valid calldata", async () => {
      const amount = 2n;
      const expectedVersion = "0xversio" as `0x${string}`;
      const address =
        "0x1234567890123456789012345678901234567890" as `0x${string}`;
      const totalFee = 1n;
      const calldata = await action.generateCalldata(
        state,
        amount,
        totalFee,
        address,
        expectedVersion
      );

      // Verify the proof
      const isValid = await cryptoClient.withdrawCircuit.verify(
        calldata.calldata.proof,
        calldata.calldata.pubInputs
      );
      expect(isValid).toBe(true);

      // Amount should be equal to input amount
      expect(calldata.amount).toBe(amount);

      // Expected contract version should be equal to input expected version
      expect(calldata.expectedContractVersion).toBe(expectedVersion);
    });

    it("should throw on undefined currentNoteIndex", async () => {
      const amount = 2n;
      const expectedVersion = "0xversio" as `0x${string}`;
      const totalFee = 1n;
      await expect(
        action.generateCalldata(
          {
            ...state,
            currentNoteIndex: undefined
          },
          amount,
          totalFee,
          mockAddress,
          expectedVersion
        )
      ).rejects.toThrow("currentNoteIndex must be set");
    });

    it("should throw on balance less than amount", async () => {
      const amount = 6n;
      const expectedVersion = "0xversio" as `0x${string}`;
      const totalFee = 1n;
      await expect(
        action.generateCalldata(
          state,
          amount,
          totalFee,
          mockAddress,
          expectedVersion
        )
      ).rejects.toThrow("Insufficient funds");
    });

    it("should throw on amount less than fee", async () => {
      const amount = 1n;
      const expectedVersion = "0xversio" as `0x${string}`;
      const totalFee = 2n;
      await expect(
        action.generateCalldata(
          state,
          amount,
          totalFee,
          mockAddress,
          expectedVersion
        )
      ).rejects.toThrow("Amount must be greater than the relayer fee: 2");
    });

    it("should throw on incorrect prover inputs", async () => {
      const amount = 2n;
      const expectedVersion = "0xversio" as `0x${string}`;
      const totalFee = 1n;

      cryptoClient.withdrawCircuit.prove = vitest
        .fn<(values: WithdrawAdvice) => Promise<Uint8Array>>()
        .mockRejectedValue("error");

      await expect(
        action.generateCalldata(
          state,
          amount,
          totalFee,
          mockAddress,
          expectedVersion
        )
      ).rejects.toThrow("Failed to prove withdrawal:");
    });

    it("should throw on failed verification", async () => {
      const amount = 2n;
      const expectedVersion = "0xversio" as `0x${string}`;
      const totalFee = 1n;

      cryptoClient.withdrawCircuit.verify = vitest
        .fn<
          (proof: Uint8Array, values: WithdrawPubInputs) => Promise<boolean>
        >()
        .mockResolvedValue(false);

      await expect(
        action.generateCalldata(
          state,
          amount,
          totalFee,
          mockAddress,
          expectedVersion
        )
      ).rejects.toThrow("Withdrawal proof verification failed");
    });
  });

  describe("sendCalldata", () => {
    it("should send transaction with correct parameters", async () => {
      const amount = 2n;
      const expectedVersion = "0xversio" as `0x${string}`;
      const totalFee = 1n;
      const calldata = await action.generateCalldata(
        state,
        amount,
        totalFee,
        mockAddress,
        expectedVersion
      );

      const txHash = await action.sendCalldata(calldata);

      expect(relayer.withdraw).toHaveBeenCalledWith(
        expectedVersion,
        scalarToBigint(calldata.calldata.pubInputs.idHiding),
        scalarToBigint(calldata.calldata.pubInputs.hNullifierOld),
        scalarToBigint(calldata.calldata.pubInputs.hNoteNew),
        scalarToBigint(calldata.calldata.pubInputs.merkleRoot),
        calldata.amount,
        calldata.calldata.proof,
        mockAddress
      );

      expect(txHash).toBe("0xtxHash");
    });

    it("should throw on rejected contract version", async () => {
      const amount = 2n;
      const expectedVersion = "0xversio" as `0x${string}`;
      const totalFee = 1n;
      const calldata = await action.generateCalldata(
        state,
        amount,
        totalFee,
        mockAddress,
        expectedVersion
      );

      const mockedErr = new VersionRejectedByRelayer("rejected version");

      relayer.withdraw = vitest
        .fn<
          (
            expectedContractVersion: `0x${string}`,
            idHiding: bigint,
            oldNullifierHash: bigint,
            newNote: bigint,
            merkleRoot: bigint,
            amount: bigint,
            proof: Uint8Array,
            withdrawAddress: `0x${string}`
          ) => Promise<WithdrawResponse>
        >()
        .mockRejectedValue(mockedErr);

      await expect(action.sendCalldata(calldata)).rejects.toThrowError(
        mockedErr
      );
    });

    it("should throw on other errors during send", async () => {
      const amount = 2n;
      const expectedVersion = "0xversio" as `0x${string}`;
      const totalFee = 1n;
      const calldata = await action.generateCalldata(
        state,
        amount,
        totalFee,
        mockAddress,
        expectedVersion
      );

      relayer.withdraw = vitest
        .fn<
          (
            expectedContractVersion: `0x${string}`,
            idHiding: bigint,
            oldNullifierHash: bigint,
            newNote: bigint,
            merkleRoot: bigint,
            amount: bigint,
            proof: Uint8Array,
            withdrawAddress: `0x${string}`
          ) => Promise<WithdrawResponse>
        >()
        .mockRejectedValue(new Error("mocked contract rejection"));

      await expect(action.sendCalldata(calldata)).rejects.toThrow(
        "Failed to withdraw: Error: mocked contract rejection"
      );
    });
  });
});<|MERGE_RESOLUTION|>--- conflicted
+++ resolved
@@ -20,12 +20,8 @@
 } from "../../src/chain/relayer";
 import { encodePacked, hexToBigInt, keccak256 } from "viem";
 import { nativeToken } from "../../src/types";
-<<<<<<< HEAD
-import { nativeTokenAddress } from "../../src/constants";
-=======
 
 const nativeTokenAddress = "0x0000000000000000000000000000000000000000";
->>>>>>> 2c130c49
 
 const expectPubInputsCorrect = async (
   pubInputs: WithdrawPubInputs,
@@ -197,58 +193,6 @@
     });
   });
 
-<<<<<<< HEAD
-=======
-  describe("preparePubInputs", () => {
-    it("should prepare public inputs correctly", async () => {
-      const amount = 2n;
-      const nonce = 123n;
-      const commitment = Scalar.fromBigint(3n);
-      const merkleRoot = Scalar.fromBigint(4n);
-      const pubInputs = await action.preparePubInputs(
-        state,
-        amount,
-        Scalar.fromBigint(nonce),
-        Scalar.fromBigint(2n),
-        merkleRoot,
-        commitment,
-        nativeTokenAddress
-      );
-
-      await expectPubInputsCorrect(
-        pubInputs,
-        cryptoClient,
-        prevNullifier,
-        state,
-        amount,
-        nonce,
-        merkleRoot,
-        commitment
-      );
-    });
-
-    it("should throw on negative balance", async () => {
-      const amount = 6n;
-      const nonce = 123n;
-      const commitment = Scalar.fromBigint(3n);
-      const merkleRoot = Scalar.fromBigint(4n);
-      await expect(
-        action.preparePubInputs(
-          state,
-          amount,
-          Scalar.fromBigint(nonce),
-          prevNullifier,
-          merkleRoot,
-          commitment,
-          nativeTokenAddress
-        )
-      ).rejects.toThrow(
-        "Failed to withdraw, possibly due to insufficient balance"
-      );
-    });
-  });
-
->>>>>>> 2c130c49
   describe("generateCalldata", () => {
     it("should generate valid calldata", async () => {
       const amount = 2n;
