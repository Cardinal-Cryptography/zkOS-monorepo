--- conflicted
+++ resolved
@@ -19,14 +19,9 @@
   WithdrawResponse
 } from "../../src/chain/relayer";
 import { encodePacked, hexToBigInt, keccak256 } from "viem";
-<<<<<<< HEAD
-import { createNativeToken } from "../../src/types";
-import { nativeTokenAddress } from "../../src/constants";
-=======
 import { nativeToken } from "../../src/types";
 
 const nativeTokenAddress = "0x0000000000000000000000000000000000000000";
->>>>>>> 1a0774b0
 
 const expectPubInputsCorrect = async (
   pubInputs: WithdrawPubInputs,
@@ -165,11 +160,7 @@
       ),
       currentNoteIndex: 100n,
       storageSchemaVersion: 0,
-<<<<<<< HEAD
-      token: createNativeToken()
-=======
       token: nativeToken()
->>>>>>> 1a0774b0
     };
   });
 
