--- conflicted
+++ resolved
@@ -15,12 +15,8 @@
 import { IContract, VersionRejectedByContract } from "../../src/chain/contract";
 import { SendShielderTransaction } from "../../src/client";
 import { nativeToken } from "../../src/types";
-<<<<<<< HEAD
-import { nativeTokenAddress } from "../../src/constants";
-=======
 
 const nativeTokenAddress = "0x0000000000000000000000000000000000000000";
->>>>>>> 2c130c49
 
 const expectPubInputsCorrect = async (
   pubInputs: DepositPubInputs,
@@ -164,53 +160,6 @@
     });
   });
 
-<<<<<<< HEAD
-=======
-  describe("preparePubInputs", () => {
-    it("should prepare public inputs correctly", async () => {
-      const amount = 100n;
-      const nonce = 123n;
-      const merkleRoot = Scalar.fromBigint(3n);
-      const pubInputs = await action.preparePubInputs(
-        state,
-        amount,
-        Scalar.fromBigint(nonce),
-        prevNullifier,
-        merkleRoot,
-        nativeTokenAddress
-      );
-
-      await expectPubInputsCorrect(
-        pubInputs,
-        cryptoClient,
-        prevNullifier,
-        state,
-        amount,
-        nonce,
-        merkleRoot
-      );
-    });
-
-    it("should throw on negative balance", async () => {
-      const amount = -100n;
-      const nonce = 123n;
-      const merkleRoot = Scalar.fromBigint(3n);
-      await expect(
-        action.preparePubInputs(
-          state,
-          amount,
-          Scalar.fromBigint(nonce),
-          prevNullifier,
-          merkleRoot,
-          nativeTokenAddress
-        )
-      ).rejects.toThrow(
-        "Failed to deposit, possibly due to insufficient balance"
-      );
-    });
-  });
-
->>>>>>> 2c130c49
   describe("generateCalldata", () => {
     it("should generate valid calldata", async () => {
       const amount = 100n;
