import {
  CryptoClient,
  DepositAdvice,
  DepositCircuit,
  DepositPubInputs,
  Hasher,
  NewAccountAdvice,
  NewAccountCircuit,
  NewAccountPubInputs,
  NoteTreeConfig,
  Proof,
  r,
  Scalar,
  scalarsEqual,
  scalarToBigint,
  SecretManager,
  ShielderActionSecrets,
  WithdrawAdvice,
  WithdrawCircuit,
  WithdrawPubInputs
} from "@cardinal-cryptography/shielder-sdk-crypto";
import { hexToBigInt } from "viem";

const SCALAR_MODULO = r;
export const HASH_RATE = 7;
export const NOTE_VERSION = 0n;

const mockedHash = async (inputs: Scalar[]): Promise<Scalar> => {
  const encoder = new TextEncoder();
  const data = encoder.encode(JSON.stringify(inputs));
  const hash = await crypto.subtle.digest("SHA-256", data);

  const hashArray = new Uint8Array(hash);
  const sum = hashArray.reduce(
    (acc, byte) => (acc * 256n + BigInt(byte)) % SCALAR_MODULO,
    0n
  );
  return Scalar.fromBigint(sum);
};

const fullArityHash = async (inputs: Scalar[]): Promise<Scalar> => {
  const scalarArray: Scalar[] = new Array<Scalar>(HASH_RATE).fill(
    Scalar.fromBigint(0n)
  );
  inputs.forEach((input, index) => {
    scalarArray[index] = input;
  });
  return mockedHash(scalarArray);
};

export const hashedNote = async (
  id: Scalar,
  nullifier: Scalar,
  trapdoor: Scalar,
  amount: Scalar
): Promise<Scalar> => {
  return mockedHash([
    Scalar.fromBigint(NOTE_VERSION),
    id,
    nullifier,
    trapdoor,
    await fullArityHash([amount])
  ]);
};

export class MockedCryptoClient implements CryptoClient {
  newAccountCircuit: NewAccountCircuit;
  depositCircuit: DepositCircuit;
  withdrawCircuit: WithdrawCircuit;
  hasher: Hasher;
  secretManager: SecretManager;
  noteTreeConfig: NoteTreeConfig;

  constructor() {
    this.newAccountCircuit = new MockedNewAccountCircuit();
    this.depositCircuit = new MockedDepositCircuit();
    this.withdrawCircuit = new MockedWithdrawCircuit();
    this.hasher = new MockedHasher();
    this.secretManager = new MockedSecretManager();
    this.noteTreeConfig = new MockedNoteTreeConfig();
  }
}

class MockedHasher implements Hasher {
  poseidonHash(inputs: Scalar[]): Promise<Scalar> {
    return Promise.resolve(mockedHash(inputs));
  }

  poseidonRate(): Promise<number> {
    return Promise.resolve(HASH_RATE);
  }
}

class MockedSecretManager implements SecretManager {
  async getSecrets(id: Scalar, nonce: number): Promise<ShielderActionSecrets> {
    return {
      nullifier: await mockedHash([
        id,
        Scalar.fromBigint(BigInt(nonce)),
        Scalar.fromBigint(0n)
      ]),
      trapdoor: await mockedHash([
        id,
        Scalar.fromBigint(BigInt(nonce)),
        Scalar.fromBigint(1n)
      ])
    };
  }

<<<<<<< HEAD
class MockedConverter implements Converter {
  hex32ToScalar(hex: `0x${string}`): Promise<Scalar> {
    return Promise.resolve(Scalar.fromBigint(hexToBigInt(hex) % SCALAR_MODULO));
=======
  async deriveId(privateKey: `0x${string}`, tokenAddress: `0x${string}`): Promise<Scalar> {
    return await mockedHash(
      [Scalar.fromBigint(hexToBigInt(privateKey)), Scalar.fromBigint(hexToBigInt(tokenAddress)), Scalar.fromBigint(2n)]
    );
>>>>>>> b30de075
  }
}

class MockedNoteTreeConfig implements NoteTreeConfig {
  treeHeight(): Promise<number> {
    return Promise.resolve(1);
  }

  arity(): Promise<number> {
    return Promise.resolve(2);
  }
}

class MockedNewAccountCircuit implements NewAccountCircuit {
  prove(values: NewAccountAdvice): Promise<Proof> {
    return Promise.resolve(new Uint8Array());
  }

  pubInputs(values: NewAccountAdvice): Promise<NewAccountPubInputs> {
    return Promise.resolve({
      hNote: Scalar.fromBigint(0n),
      hId: Scalar.fromBigint(0n),
      initialDeposit: Scalar.fromBigint(0n),
      tokenAddress: Scalar.fromBigint(0n),
      anonymityRevokerPubkey: {
        x: Scalar.fromBigint(0n),
        y: Scalar.fromBigint(0n)
      },
      symKeyEncryption: Scalar.fromBigint(0n)
    });
  }

  async verify(proof: Proof, pubInputs: NewAccountPubInputs): Promise<boolean> {
    return Promise.resolve(true);
  }
}

class MockedDepositCircuit implements DepositCircuit {
  prove(values: DepositAdvice): Promise<Proof> {
    return Promise.resolve(new Uint8Array());
  }

  pubInputs(values: DepositAdvice): Promise<DepositPubInputs> {
    return Promise.resolve({
      idHiding: Scalar.fromBigint(0n),
      merkleRoot: Scalar.fromBigint(0n),
      hNullifierOld: Scalar.fromBigint(0n),
      hNoteNew: Scalar.fromBigint(0n),
      value: Scalar.fromBigint(0n),
      tokenAddress: Scalar.fromBigint(0n),
      macSalt: Scalar.fromBigint(0n),
      macCommitment: Scalar.fromBigint(0n)
    });
  }

  async verify(proof: Proof, pubInputs: DepositPubInputs): Promise<boolean> {
    return Promise.resolve(true);
  }
}

class MockedWithdrawCircuit implements WithdrawCircuit {
  prove(): Promise<Proof> {
    return Promise.resolve(new Uint8Array());
  }

  pubInputs(values: WithdrawAdvice): Promise<WithdrawPubInputs> {
    return Promise.resolve({
      idHiding: Scalar.fromBigint(0n),
      merkleRoot: Scalar.fromBigint(0n),
      hNullifierOld: Scalar.fromBigint(0n),
      hNoteNew: Scalar.fromBigint(0n),
      value: Scalar.fromBigint(0n),
      tokenAddress: Scalar.fromBigint(0n),
      commitment: Scalar.fromBigint(0n),
      macSalt: Scalar.fromBigint(0n),
      macCommitment: Scalar.fromBigint(0n)
    });
  }

  verify(): Promise<boolean> {
    return Promise.resolve(true);
  }
}<|MERGE_RESOLUTION|>--- conflicted
+++ resolved
@@ -1,4 +1,5 @@
 import {
+  Converter,
   CryptoClient,
   DepositAdvice,
   DepositCircuit,
@@ -107,16 +108,15 @@
     };
   }
 
-<<<<<<< HEAD
-class MockedConverter implements Converter {
-  hex32ToScalar(hex: `0x${string}`): Promise<Scalar> {
-    return Promise.resolve(Scalar.fromBigint(hexToBigInt(hex) % SCALAR_MODULO));
-=======
   async deriveId(privateKey: `0x${string}`, tokenAddress: `0x${string}`): Promise<Scalar> {
     return await mockedHash(
       [Scalar.fromBigint(hexToBigInt(privateKey)), Scalar.fromBigint(hexToBigInt(tokenAddress)), Scalar.fromBigint(2n)]
     );
->>>>>>> b30de075
+}
+
+class MockedConverter implements Converter {
+  hex32ToScalar(hex: `0x${string}`): Promise<Scalar> {
+    return Promise.resolve(Scalar.fromBigint(hexToBigInt(hex) % SCALAR_MODULO));
   }
 }
 
