--- conflicted
+++ resolved
@@ -1,10 +1,6 @@
 import { it, expect, describe, beforeEach, vi } from "vitest";
 import { HistoryFetcher } from "../../../src/state/sync/historyFetcher";
-<<<<<<< HEAD
-import { StateTransitionFinder } from "../../../src/state/sync/stateTransitionFinder";
 import { TokenAccountFinder } from "../../../src/state/sync/tokenAccountFinder";
-=======
->>>>>>> d6d8281f
 import { AccountFactory } from "../../../src/state/accountFactory";
 import {
   AccountStateMerkleIndexed,
@@ -12,23 +8,18 @@
 } from "../../../src/state/types";
 import { nativeToken } from "../../../src/utils";
 import { Scalar } from "@cardinal-cryptography/shielder-sdk-crypto";
-import { ChainStateTransition } from "../../../src/state/sync/chainStateTransition";
 
 describe("HistoryFetcher", () => {
   let historyFetcher: HistoryFetcher;
-<<<<<<< HEAD
   let mockTokenAccountFinder: TokenAccountFinder;
-  let mockStateTransitionFinder: StateTransitionFinder;
-=======
   let mockChainStateTransition: ChainStateTransition;
->>>>>>> d6d8281f
   let mockAccountFactory: AccountFactory;
   let mockEmptyState: AccountStateMerkleIndexed;
   // Explicitly type the mock function to avoid TypeScript errors
   let findStateTransitionMock: any;
-  let findTokenByAccountIndexMock: any;
 
   beforeEach(() => {
+    // Create mock empty state
     mockEmptyState = {
       id: Scalar.fromBigint(1n),
       token: nativeToken(),
@@ -38,42 +29,33 @@
       currentNoteIndex: 0n
     };
 
+    // Create mock AccountFactory
     mockAccountFactory = {
       createEmptyAccountState: vi.fn().mockResolvedValue(mockEmptyState)
     } as unknown as AccountFactory;
 
-<<<<<<< HEAD
     // Create mock TokenAccountFinder
     findTokenByAccountIndexMock = vi.fn().mockResolvedValue(null);
     mockTokenAccountFinder = {
       findTokenByAccountIndex: findTokenByAccountIndexMock
     } as any;
 
-    // Create mock StateTransitionFinder with any type to avoid TypeScript errors
-=======
->>>>>>> d6d8281f
     findStateTransitionMock = vi.fn();
-    mockChainStateTransition = {
+    mockStateTransitionFinder = {
       findStateTransition: findStateTransitionMock
     } as any;
 
+    // Create HistoryFetcher instance
     historyFetcher = new HistoryFetcher(
-<<<<<<< HEAD
       mockTokenAccountFinder,
       mockAccountFactory,
       mockStateTransitionFinder
-=======
-      mockChainStateTransition,
-      mockAccountFactory
->>>>>>> d6d8281f
     );
   });
 
-  // Spy on getTransactionHistorySingleToken to test getTransactionHistory
-  let getTransactionHistorySingleTokenSpy: any;
-
   describe("getTransactionHistorySingleToken", () => {
     it("should yield transactions in order", async () => {
+      // Mock state transitions
       const state1: AccountStateMerkleIndexed = {
         ...mockEmptyState,
         nonce: 1n,
@@ -98,6 +80,7 @@
         currentNoteIndex: 3n
       };
 
+      // Mock transactions
       const tx1: ShielderTransaction = {
         type: "Deposit",
         amount: 100n,
@@ -124,30 +107,33 @@
         token: nativeToken()
       };
 
+      // Setup mock behavior
       findStateTransitionMock
         .mockResolvedValueOnce({ newState: state1, transaction: tx1 })
         .mockResolvedValueOnce({ newState: state2, transaction: tx2 })
         .mockResolvedValueOnce({ newState: state3, transaction: tx3 })
         .mockResolvedValueOnce(null);
 
+      // Call the method and collect results
       const transactions: ShielderTransaction[] = [];
       for await (const tx of historyFetcher.getTransactionHistorySingleToken(
-        nativeToken(),
-        0
+        nativeToken()
       )) {
         transactions.push(tx);
       }
 
+      // Verify results
       expect(transactions).toHaveLength(3);
       expect(transactions[0]).toEqual(tx1);
       expect(transactions[1]).toEqual(tx2);
       expect(transactions[2]).toEqual(tx3);
 
+      // Verify AccountFactory was called correctly
       expect(mockAccountFactory.createEmptyAccountState).toHaveBeenCalledWith(
-        nativeToken(),
-        0
-      );
-
+        nativeToken()
+      );
+
+      // Verify StateTransitionFinder was called correctly
       expect(findStateTransitionMock).toHaveBeenCalledTimes(4);
       expect(findStateTransitionMock).toHaveBeenNthCalledWith(
         1,
@@ -159,27 +145,29 @@
     });
 
     it("should handle empty transaction history", async () => {
+      // Setup mock behavior to return null (no state transitions)
       findStateTransitionMock.mockResolvedValue(null);
 
+      // Call the method and collect results
       const transactions: ShielderTransaction[] = [];
       for await (const tx of historyFetcher.getTransactionHistorySingleToken(
-        nativeToken(),
-        0
+        nativeToken()
       )) {
         transactions.push(tx);
       }
 
+      // Verify results
       expect(transactions).toHaveLength(0);
 
+      // Verify AccountFactory was called correctly
       expect(mockAccountFactory.createEmptyAccountState).toHaveBeenCalledWith(
-        nativeToken(),
-        0
-      );
-
+        nativeToken()
+      );
+
+      // Verify StateTransitionFinder was called correctly
       expect(findStateTransitionMock).toHaveBeenCalledTimes(1);
       expect(findStateTransitionMock).toHaveBeenCalledWith(mockEmptyState);
     });
-<<<<<<< HEAD
 
     it("should stop when no more state transitions are found", async () => {
       // Mock state transitions
@@ -242,142 +230,4 @@
       );
     });
   });
-
-  describe("getTransactionHistory", () => {
-    beforeEach(() => {
-      // Create a spy on getTransactionHistorySingleToken
-      getTransactionHistorySingleTokenSpy = vi.spyOn(
-        historyFetcher,
-        "getTransactionHistorySingleToken"
-      );
-    });
-
-    it("should yield transactions from multiple accounts", async () => {
-      // Mock tokens for different account indices
-      const token1 = nativeToken();
-      const token2 = { type: "erc20", address: "0x1234" as `0x${string}` };
-      const token3 = { type: "erc20", address: "0x5678" as `0x${string}` };
-
-      // Mock transactions for each token
-      const tx1: ShielderTransaction = {
-        type: "Deposit",
-        amount: 100n,
-        txHash: "0x1",
-        block: 1n,
-        token: token1
-      };
-
-      const tx2: ShielderTransaction = {
-        type: "Deposit",
-        amount: 200n,
-        txHash: "0x2",
-        block: 2n,
-        token: token2
-      };
-
-      const tx3: ShielderTransaction = {
-        type: "Withdraw",
-        amount: 50n,
-        to: "0x1234567890123456789012345678901234567890",
-        relayerFee: 1n,
-        txHash: "0x3",
-        block: 3n,
-        token: token3
-      };
-
-      // Setup mock behavior for findTokenByAccountIndex
-      findTokenByAccountIndexMock
-        .mockResolvedValueOnce(token1) // Account index 0
-        .mockResolvedValueOnce(token2) // Account index 1
-        .mockResolvedValueOnce(token3) // Account index 2
-        .mockResolvedValueOnce(null); // Account index 3 (no more tokens)
-
-      // Setup mock behavior for getTransactionHistorySingleToken
-      getTransactionHistorySingleTokenSpy
-        .mockImplementationOnce(async function* () {
-          yield tx1;
-        })
-        .mockImplementationOnce(async function* () {
-          yield tx2;
-        })
-        .mockImplementationOnce(async function* () {
-          yield tx3;
-        });
-
-      // Call the method and collect results
-      const transactions: ShielderTransaction[] = [];
-      for await (const tx of historyFetcher.getTransactionHistory()) {
-        transactions.push(tx);
-      }
-
-      // Verify results
-      expect(transactions).toHaveLength(3);
-      expect(transactions[0]).toEqual(tx1);
-      expect(transactions[1]).toEqual(tx2);
-      expect(transactions[2]).toEqual(tx3);
-
-      // Verify findTokenByAccountIndex was called correctly
-      expect(findTokenByAccountIndexMock).toHaveBeenCalledTimes(4);
-      expect(findTokenByAccountIndexMock).toHaveBeenNthCalledWith(1, 0);
-      expect(findTokenByAccountIndexMock).toHaveBeenNthCalledWith(2, 1);
-      expect(findTokenByAccountIndexMock).toHaveBeenNthCalledWith(3, 2);
-      expect(findTokenByAccountIndexMock).toHaveBeenNthCalledWith(4, 3);
-
-      // Verify getTransactionHistorySingleToken was called correctly
-      expect(getTransactionHistorySingleTokenSpy).toHaveBeenCalledTimes(3);
-      expect(getTransactionHistorySingleTokenSpy).toHaveBeenNthCalledWith(
-        1,
-        token1,
-        0
-      );
-      expect(getTransactionHistorySingleTokenSpy).toHaveBeenNthCalledWith(
-        2,
-        token2,
-        1
-      );
-      expect(getTransactionHistorySingleTokenSpy).toHaveBeenNthCalledWith(
-        3,
-        token3,
-        2
-      );
-    });
-
-    it("should handle no accounts", async () => {
-      // Setup mock behavior for findTokenByAccountIndex to return null (no accounts)
-      findTokenByAccountIndexMock.mockResolvedValue(null);
-
-      // Call the method and collect results
-      const transactions: ShielderTransaction[] = [];
-      for await (const tx of historyFetcher.getTransactionHistory()) {
-        transactions.push(tx);
-      }
-
-      // Verify results
-      expect(transactions).toHaveLength(0);
-
-      // Verify findTokenByAccountIndex was called correctly
-      expect(findTokenByAccountIndexMock).toHaveBeenCalledTimes(1);
-      expect(findTokenByAccountIndexMock).toHaveBeenCalledWith(0);
-
-      // Verify getTransactionHistorySingleToken was not called
-      expect(getTransactionHistorySingleTokenSpy).not.toHaveBeenCalled();
-    });
-
-    it("should propagate errors from dependencies", async () => {
-      // Setup mock behavior to throw an error
-      const testError = new Error("Test error");
-      findTokenByAccountIndexMock.mockRejectedValue(testError);
-
-      // Call the method and expect it to throw
-      const generator = historyFetcher.getTransactionHistory();
-
-      await expect(generator.next()).rejects.toThrow(testError);
-
-      // Verify findTokenByAccountIndex was called correctly
-      expect(findTokenByAccountIndexMock).toHaveBeenCalledTimes(1);
-      expect(findTokenByAccountIndexMock).toHaveBeenCalledWith(0);
-    });
-=======
->>>>>>> d6d8281f
-  });
 });