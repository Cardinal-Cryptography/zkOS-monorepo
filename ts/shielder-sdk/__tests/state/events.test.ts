import { it, expect, describe, beforeEach } from "vitest";
import { MockedCryptoClient } from "../helpers";
import { AccountState, StateEventsFilter } from "../../src/state";
import {
  NewAccountAction,
  DepositAction,
  WithdrawAction,
  INonceGenerator
} from "../../src/actions/";
import { IContract, NoteEvent } from "../../src/chain/contract";
import { IRelayer } from "../../src/chain/relayer";
import {
  Scalar,
  scalarsEqual,
  scalarToBigint
} from "@cardinal-cryptography/shielder-sdk-crypto";
<<<<<<< HEAD
import { createNativeToken } from "../../src/types";
=======
import { nativeToken } from "../../src/types";
>>>>>>> 1a0774b0

const expectStatesEqual = (state1: AccountState, state2: AccountState) => {
  expect(scalarsEqual(state1.id, state2.id)).toBe(true);
  expect(state1.nonce).toBe(state2.nonce);
  expect(state1.balance).toBe(state2.balance);
  expect(scalarsEqual(state1.currentNote, state2.currentNote)).toBe(true);
  expect(state1.storageSchemaVersion).toBe(state2.storageSchemaVersion);
};

describe("StateEventsFilter", () => {
  let stateEventsFilter: StateEventsFilter;
  let contract: IContract;
  let relayer: IRelayer;
  let cryptoClient: MockedCryptoClient;
  let newAccountAction: NewAccountAction;
  let depositAction: DepositAction;
  let withdrawAction: WithdrawAction;
  let nonceGenerator: INonceGenerator;

  let initialState: AccountState;

  beforeEach(() => {
    cryptoClient = new MockedCryptoClient();
    contract = {} as unknown as IContract;
    relayer = {} as unknown as IRelayer;
    nonceGenerator = {} as unknown as INonceGenerator;

    newAccountAction = new NewAccountAction(contract, cryptoClient);
    depositAction = new DepositAction(contract, cryptoClient, nonceGenerator);
    withdrawAction = new WithdrawAction(
      contract,
      relayer,
      cryptoClient,
      nonceGenerator
    );

    stateEventsFilter = new StateEventsFilter(
      newAccountAction,
      depositAction,
      withdrawAction
    );

    initialState = {
      id: Scalar.fromBigint(1n),
      currentNote: Scalar.fromBigint(100n),
      currentNoteIndex: 1n,
      nonce: 0n,
      balance: 100n,
      storageSchemaVersion: 1,
<<<<<<< HEAD
      token: createNativeToken()
=======
      token: nativeToken()
>>>>>>> 1a0774b0
    };
  });

  describe("newStateByEvent", () => {
    it("should handle NewAccount event", async () => {
      const noteEvent: NoteEvent = {
        name: "NewAccount",
        amount: 50n,
        newNote: scalarToBigint(
          await cryptoClient.hasher.poseidonHash([Scalar.fromBigint(50n)])
        ),
        newNoteIndex: 2n,
        contractVersion: "0x000001",
        txHash: "0x123",
        block: 1n
      };

      const newState = await stateEventsFilter.newStateByEvent(
        initialState,
        noteEvent
      );

      const expectedNewState = await newAccountAction.rawNewAccount(
        initialState,
        50n
      );

      expect(newState).not.toBeNull();
      if (!newState) {
        throw new Error("newState is null");
      }
      if (!expectedNewState) {
        throw new Error("expectedNewState is null");
      }

      expect(newState.currentNoteIndex).toBe(2n);
      expectStatesEqual(newState, expectedNewState);
    });

    it("should handle Deposit event", async () => {
      const noteEvent: NoteEvent = {
        name: "Deposit",
        amount: 25n,
        newNote: scalarToBigint(
          await cryptoClient.hasher.poseidonHash([Scalar.fromBigint(25n)])
        ),
        newNoteIndex: 3n,
        contractVersion: "0x000001",
        txHash: "0x123",
        block: 1n
      };

      const newState = await stateEventsFilter.newStateByEvent(
        initialState,
        noteEvent
      );
      const expectedNewState = await depositAction.rawDeposit(
        initialState,
        25n
      );

      expect(newState).not.toBeNull();
      if (!newState) {
        throw new Error("newState is null");
      }
      if (!expectedNewState) {
        throw new Error("expectedNewState is null");
      }

      expect(newState.currentNoteIndex).toBe(3n);
      expectStatesEqual(newState, expectedNewState);
    });

    it("should handle Withdraw event", async () => {
      const noteEvent: NoteEvent = {
        name: "Withdraw",
        amount: 10n,
        newNote: scalarToBigint(
          await cryptoClient.hasher.poseidonHash([Scalar.fromBigint(10n)])
        ),
        newNoteIndex: 4n,
        contractVersion: "0x000001",
        txHash: "0x123",
        block: 1n
      };

      const newState = await stateEventsFilter.newStateByEvent(
        initialState,
        noteEvent
      );
      const expectedNewState = await withdrawAction.rawWithdraw(
        initialState,
        10n
      );

      expect(newState).not.toBeNull();
      if (!newState) {
        throw new Error("newState is null");
      }
      if (!expectedNewState) {
        throw new Error("expectedNewState is null");
      }
      expect(newState?.currentNoteIndex).toBe(4n);
      expectStatesEqual(newState, expectedNewState);
    });

    it("should return null if action fails", async () => {
      const noteEvent: NoteEvent = {
        name: "Withdraw",
        amount: 200n,
        newNote: scalarToBigint(
          await cryptoClient.hasher.poseidonHash([Scalar.fromBigint(200n)])
        ),
        newNoteIndex: 4n,
        contractVersion: "0x000001",
        txHash: "0x123",
        block: 1n
      };

      const newState = await stateEventsFilter.newStateByEvent(
        initialState,
        noteEvent
      );

      expect(newState).toBeNull();
    });
  });

  describe("stateChangingEvents", () => {
    it("should filter only events that change state", async () => {
      const correctNewStateNote = (await depositAction.rawDeposit(
        initialState,
        50n
      ))!.currentNote;
      const noteEvents: NoteEvent[] = [
        // This event should be kept
        {
          name: "Deposit",
          amount: 50n,
          newNote: scalarToBigint(correctNewStateNote),
          newNoteIndex: 2n,
          contractVersion: "0x000001",
          txHash: "0x1234",
          block: 1n
        },
        // This event should be filtered out
        {
          name: "Deposit",
          amount: 25n,
          newNote: 1n,
          newNoteIndex: 2n,
          contractVersion: "0x000001",
          txHash: "0x4321",
          block: 1n
        }
      ];

      const filteredEvents = await stateEventsFilter.stateChangingEvents(
        initialState,
        noteEvents
      );

      expect(filteredEvents.length).toBe(1);
      expect(filteredEvents[0].name).toBe("Deposit");
      expect(filteredEvents[0].txHash).toBe("0x1234");
    });

    it("should filter out events that do not change state", async () => {
      const invalidNote = 999999n; // Different from what would be calculated
      const noteEvents: NoteEvent[] = [
        {
          name: "NewAccount",
          amount: 50n,
          newNote: invalidNote, // This won't match the calculated note
          newNoteIndex: 2n,
          contractVersion: "0x000001",
          txHash: "0x123",
          block: 1n
        },
        {
          name: "Withdraw",
          amount: 10000n,
          newNote: invalidNote, // This won't match the calculated note
          newNoteIndex: 2n,
          contractVersion: "0x000001",
          txHash: "0x123",
          block: 1n
        }
      ];

      const filteredEvents = await stateEventsFilter.stateChangingEvents(
        initialState,
        noteEvents
      );

      expect(filteredEvents.length).toBe(0);
    });

    it("should handle empty events array", async () => {
      const filteredEvents = await stateEventsFilter.stateChangingEvents(
        initialState,
        []
      );

      expect(filteredEvents).toEqual([]);
    });
  });
});<|MERGE_RESOLUTION|>--- conflicted
+++ resolved
@@ -14,11 +14,7 @@
   scalarsEqual,
   scalarToBigint
 } from "@cardinal-cryptography/shielder-sdk-crypto";
-<<<<<<< HEAD
-import { createNativeToken } from "../../src/types";
-=======
 import { nativeToken } from "../../src/types";
->>>>>>> 1a0774b0
 
 const expectStatesEqual = (state1: AccountState, state2: AccountState) => {
   expect(scalarsEqual(state1.id, state2.id)).toBe(true);
@@ -68,11 +64,7 @@
       nonce: 0n,
       balance: 100n,
       storageSchemaVersion: 1,
-<<<<<<< HEAD
-      token: createNativeToken()
-=======
       token: nativeToken()
->>>>>>> 1a0774b0
     };
   });
 
