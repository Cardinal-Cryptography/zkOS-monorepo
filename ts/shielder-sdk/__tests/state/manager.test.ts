import { it, expect, describe, beforeEach } from "vitest";
import { StateManager } from "../../src/state/manager";
import { MockedCryptoClient } from "../helpers";
import { StorageInterface } from "../../src/state/storageSchema";
import { AccountState } from "../../src/state/types";
import { storageSchemaVersion } from "../../src/constants";
import {
  Scalar,
  scalarsEqual,
  scalarToBigint
} from "@cardinal-cryptography/shielder-sdk-crypto";
import { nativeToken } from "../../src/types";

const expectStatesEqual = (state1: AccountState, state2: AccountState) => {
  expect(scalarsEqual(state1.id, state2.id)).toBe(true);
  expect(state1.nonce).toBe(state2.nonce);
  expect(state1.balance).toBe(state2.balance);
  if (state1.currentNoteIndex !== undefined) {
    expect(state1.currentNoteIndex).toBe(state2.currentNoteIndex!);
  } else {
    expect(state1.currentNoteIndex).toBe(undefined);
    expect(state2.currentNoteIndex).toBe(undefined);
  }
  expect(scalarsEqual(state1.currentNote, state2.currentNote)).toBe(true);
  expect(state1.storageSchemaVersion).toBe(state2.storageSchemaVersion);
};

describe("StateManager", () => {
  let stateManager: StateManager;
  let storage: StorageInterface;
  let cryptoClient: MockedCryptoClient;
  const nativeTokenAddress =
    "0x0000000000000000000000000000000000000000";
  const testPrivateKey =
    "0x1234567890abcdef1234567890abcdef1234567890abcdef1234567890abcdef";
  let testId: Scalar;

  beforeEach(async () => {
    // Create mock storage
    const storageData: { [key: string]: any } = {};
    storage = {
      getItem: async (key: string) => storageData[key] || null,
      setItem: async (key: string, value: any) => {
        storageData[key] = value;
      }
    };
    cryptoClient = new MockedCryptoClient();
    stateManager = new StateManager(testPrivateKey, storage, cryptoClient);
<<<<<<< HEAD
    testId = await cryptoClient.converter.hex32ToScalar(testPrivateKey);
=======
    testId = await cryptoClient.secretManager.deriveId(testPrivateKey, nativeTokenAddress);
>>>>>>> b30de075
  });

  describe("accountState", () => {
    it("returns empty state when no state exists", async () => {
      const state = await stateManager.accountState(nativeToken());
      const expectedId =
<<<<<<< HEAD
        await cryptoClient.converter.hex32ToScalar(testPrivateKey);
=======
        await cryptoClient.secretManager.deriveId(testPrivateKey, nativeTokenAddress);
>>>>>>> b30de075

      expect(state).toEqual({
        id: expectedId,
        nonce: 0n,
        balance: 0n,
        currentNote: Scalar.fromBigint(0n),
        storageSchemaVersion,
        token: nativeToken()
      });
    });

    it("returns existing state when id hash matches", async () => {
      const idHash = await cryptoClient.hasher.poseidonHash([testId]);

      await storage.setItem(nativeTokenAddress, {
        idHash: scalarToBigint(idHash),
        nonce: 1n,
        balance: 100n,
        currentNote: 123n,
        currentNoteIndex: 0n,
        storageSchemaVersion
      });

      const token = nativeToken();

      const state = await stateManager.accountState(token);
      expectStatesEqual(state, {
        id: testId,
        nonce: 1n,
        balance: 100n,
        currentNote: Scalar.fromBigint(123n),
        currentNoteIndex: 0n,
        storageSchemaVersion,
        token: nativeToken()
      });
    });

    it("throws error when id hash doesn't match", async () => {
      await storage.setItem(nativeTokenAddress, {
        idHash: 999n, // Wrong hash
        nonce: 1n,
        balance: 100n,
        currentNote: 123n,
        currentNoteIndex: 0n,
        storageSchemaVersion
      });

      await expect(stateManager.accountState(nativeToken())).rejects.toThrow(
        "Id hash in storage does not matched the configured."
      );
    });

    it("throws error when currentNoteIndex is undefined", async () => {
      await storage.setItem(nativeTokenAddress, {
        idHash: scalarToBigint(
          await cryptoClient.hasher.poseidonHash([testId])
        ),
        nonce: 1n,
        balance: 100n,
        currentNote: 123n,
        storageSchemaVersion
      });

      await expect(stateManager.accountState(nativeToken())).rejects.toThrow(
        "currentNoteIndex must be set."
      );
    });
  });

  describe("updateAccountState", () => {
    it("updates state when all conditions are met", async () => {
      const newState: AccountState = {
        id: testId,
        nonce: 1n,
        balance: 200n,
        currentNote: Scalar.fromBigint(456n),
        currentNoteIndex: 1n,
        storageSchemaVersion,
        token: nativeToken()
      };

      await stateManager.updateAccountState(nativeToken(), newState);

      const storedState = await stateManager.accountState(nativeToken());
      expectStatesEqual(storedState, newState);
    });

    it("throws error when currentNoteIndex is undefined", async () => {
      const newState: AccountState = {
        id: testId,
        nonce: 1n,
        balance: 200n,
        currentNote: Scalar.fromBigint(456n),
        storageSchemaVersion,
        token: nativeToken()
      };

      await expect(
        stateManager.updateAccountState(nativeToken(), newState)
      ).rejects.toThrow("currentNoteIndex must be set.");
    });

    it("throws error when account id doesn't match", async () => {
      const wrongId = Scalar.fromBigint(999n);
      const newState: AccountState = {
        id: wrongId,
        nonce: 1n,
        balance: 200n,
        currentNote: Scalar.fromBigint(456n),
        currentNoteIndex: 1n,
        storageSchemaVersion,
        token: nativeToken()
      };

      await expect(
        stateManager.updateAccountState(nativeToken(), newState)
      ).rejects.toThrow("New account id does not match the configured.");
    });

    it("throws error when schema version doesn't match", async () => {
      const newState: AccountState = {
        id: testId,
        nonce: 1n,
        balance: 200n,
        currentNote: Scalar.fromBigint(456n),
        currentNoteIndex: 1n,
        storageSchemaVersion: 999, // Wrong version
        token: nativeToken()
      };

      await expect(
        stateManager.updateAccountState(nativeToken(), newState)
      ).rejects.toThrow("Storage schema version mismatch: 999 != 2");
    });
  });

  describe("emptyAccountState", () => {
    it("returns correct empty state", async () => {
      const emptyState = await stateManager.emptyAccountState(nativeToken());

      expect(emptyState).toEqual({
        id: testId,
        nonce: 0n,
        balance: 0n,
        currentNote: Scalar.fromBigint(0n),
        storageSchemaVersion,
        token: nativeToken()
      });
    });
  });
});<|MERGE_RESOLUTION|>--- conflicted
+++ resolved
@@ -29,8 +29,7 @@
   let stateManager: StateManager;
   let storage: StorageInterface;
   let cryptoClient: MockedCryptoClient;
-  const nativeTokenAddress =
-    "0x0000000000000000000000000000000000000000";
+  const nativeTokenAddress = "0x0000000000000000000000000000000000000000";
   const testPrivateKey =
     "0x1234567890abcdef1234567890abcdef1234567890abcdef1234567890abcdef";
   let testId: Scalar;
@@ -46,22 +45,19 @@
     };
     cryptoClient = new MockedCryptoClient();
     stateManager = new StateManager(testPrivateKey, storage, cryptoClient);
-<<<<<<< HEAD
-    testId = await cryptoClient.converter.hex32ToScalar(testPrivateKey);
-=======
-    testId = await cryptoClient.secretManager.deriveId(testPrivateKey, nativeTokenAddress);
->>>>>>> b30de075
+    testId = await cryptoClient.secretManager.deriveId(
+      testPrivateKey,
+      nativeTokenAddress
+    );
   });
 
   describe("accountState", () => {
     it("returns empty state when no state exists", async () => {
       const state = await stateManager.accountState(nativeToken());
-      const expectedId =
-<<<<<<< HEAD
-        await cryptoClient.converter.hex32ToScalar(testPrivateKey);
-=======
-        await cryptoClient.secretManager.deriveId(testPrivateKey, nativeTokenAddress);
->>>>>>> b30de075
+      const expectedId = await cryptoClient.secretManager.deriveId(
+        testPrivateKey,
+        nativeTokenAddress
+      );
 
       expect(state).toEqual({
         id: expectedId,
