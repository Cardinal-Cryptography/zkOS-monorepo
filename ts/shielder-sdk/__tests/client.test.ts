--- conflicted
+++ resolved
@@ -39,11 +39,7 @@
 });
 
 import { StateSynchronizer } from "../src/state";
-<<<<<<< HEAD
-import { createNativeToken } from "../src/types";
-=======
 import { nativeToken } from "../src/types";
->>>>>>> 1a0774b0
 
 describe("ShielderClient", () => {
   let client: ShielderClient;
@@ -267,11 +263,7 @@
         balance: 1000n,
         currentNote: {} as any,
         storageSchemaVersion: 1,
-<<<<<<< HEAD
-        token: createNativeToken()
-=======
         token: nativeToken()
->>>>>>> 1a0774b0
       };
 
       const state = await client.accountState(nativeTokenAddress);
