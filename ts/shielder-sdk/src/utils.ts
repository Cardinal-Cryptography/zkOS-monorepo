import { Scalar } from "@cardinal-cryptography/shielder-sdk-crypto";
import { contractVersion, nativeTokenAddress } from "@/constants";
import { ERC20Token, NativeToken, Token } from "./types";

export function flatUint8(arr: Uint8Array[]) {
  return new Uint8Array(
    arr.reduce((acc, val) => new Uint8Array([...acc, ...val]), new Uint8Array())
  );
}

/// draws random nonce from [0,...,2**16]
export function idHidingNonce() {
  /// https://developer.mozilla.org/en-US/docs/Web/API/Crypto/getRandomValues
  const array = new Uint16Array(1);
  crypto.getRandomValues(array);
  const randomU16 = array[0];
  return Scalar.fromBigint(BigInt(randomU16));
}

export function noteVersion() {
  // Version is in the form of 0x{note_version}{circuit_version}{patch_version}.
  // So we need to take 3rd byte, we do so by shifting the number by 16 bits to the right.
  return Scalar.fromBigint(BigInt(contractVersion) >> 16n);
}

export function isVersionSupported(version: `0x${string}`) {
  return version === contractVersion;
}

<<<<<<< HEAD
export function nativeToken(): NativeToken {
  return { type: "native" };
}

export function erc20Token(address: `0x${string}`): ERC20Token {
  return { type: "erc20", address };
}

=======
/**
 * Returns the address of a given token
 * @param token - The token object (either native or ERC20)
 * @returns The hexadecimal address of the token
 */
>>>>>>> 3a6ffcf0
export function getAddressByToken(token: Token): `0x${string}` {
  return token.type === "native" ? nativeTokenAddress : token.address;
}

/**
 * Creates a Token object from a given address
 * @param tokenAddress - The hexadecimal address of the token
 * @returns A Token object (either native or ERC20 depending on the address)
 */
export function getTokenByAddress(tokenAddress: `0x${string}`): Token {
  return tokenAddress === nativeTokenAddress
    ? nativeToken()
    : erc20Token(tokenAddress);
}<|MERGE_RESOLUTION|>--- conflicted
+++ resolved
@@ -27,7 +27,6 @@
   return version === contractVersion;
 }
 
-<<<<<<< HEAD
 export function nativeToken(): NativeToken {
   return { type: "native" };
 }
@@ -36,13 +35,11 @@
   return { type: "erc20", address };
 }
 
-=======
 /**
  * Returns the address of a given token
  * @param token - The token object (either native or ERC20)
  * @returns The hexadecimal address of the token
  */
->>>>>>> 3a6ffcf0
 export function getAddressByToken(token: Token): `0x${string}` {
   return token.type === "native" ? nativeTokenAddress : token.address;
 }
