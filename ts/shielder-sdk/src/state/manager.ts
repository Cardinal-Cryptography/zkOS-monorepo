import {
  CryptoClient,
  Scalar,
  scalarsEqual,
  scalarToBigint
} from "@cardinal-cryptography/shielder-sdk-crypto";
import { StorageInterface } from "./storageSchema";
import { Hex } from "viem";
import { AccountState } from "./types";
import { storageSchemaVersion } from "@/constants";
import { Token } from "@/types";
import { getTokenAddress } from "@/utils";

export class StateManager {
  private storage: StorageInterface;
  private privateKey: Hex;
  private idPerToken: Map<`0x${string}`, Scalar> = new Map();
  private idHashPerToken: Map<`0x${string}`, Scalar> = new Map();
  private cryptoClient: CryptoClient;

  constructor(
    privateKey: Hex,
    storage: StorageInterface,
    cryptoClient: CryptoClient
  ) {
    this.privateKey = privateKey;
    this.storage = storage;
    this.cryptoClient = cryptoClient;
  }

  async accountState(token: Token): Promise<AccountState> {
    const tokenAddress = getTokenAddress(token);
    const res = await this.storage.getItem(tokenAddress);
    const id = await this.getId(tokenAddress);

    if (res) {
      const expectedIdHash = await this.getIdHash(tokenAddress);
      const storageIdHash = Scalar.fromBigint(res.idHash);
      if (!scalarsEqual(expectedIdHash, storageIdHash)) {
        throw new Error("Id hash in storage does not matched the configured.");
      }
      const obj = res;
      if (obj.currentNoteIndex === undefined) {
        throw new Error("currentNoteIndex must be set.");
      }
      return {
        id,
        token,
        nonce: BigInt(obj.nonce),
        balance: BigInt(obj.balance),
        currentNote: Scalar.fromBigint(BigInt(obj.currentNote)),
        currentNoteIndex: BigInt(obj.currentNoteIndex),
        storageSchemaVersion: obj.storageSchemaVersion
      };
    }
    return await this.emptyAccountState(token);
  }

  async updateAccountState(token: Token, accountState: AccountState) {
    const tokenAddress = getTokenAddress(token);
    if (accountState.currentNoteIndex == undefined) {
      throw new Error("currentNoteIndex must be set.");
    }
    if (!scalarsEqual(accountState.id, await this.getId(tokenAddress))) {
      throw new Error("New account id does not match the configured.");
    }
    if (accountState.storageSchemaVersion != storageSchemaVersion) {
      throw new Error(
        `Storage schema version mismatch: ${accountState.storageSchemaVersion} != ${storageSchemaVersion}`
      );
    }
    await this.storage.setItem(tokenAddress, {
      idHash: scalarToBigint(
        await this.cryptoClient.hasher.poseidonHash([accountState.id])
      ),
      nonce: accountState.nonce,
      balance: accountState.balance,
      currentNote: scalarToBigint(accountState.currentNote),
      currentNoteIndex: accountState.currentNoteIndex,
      storageSchemaVersion: accountState.storageSchemaVersion
    });
  }

  async emptyAccountState(token: Token): Promise<AccountState> {
    return emptyAccountState(token, await this.getId(getTokenAddress(token)));
  }

<<<<<<< HEAD
  // TODO: Create independent id for each token address
  private async getId(): Promise<Scalar> {
    if (!this.id) {
      this.id = await this.cryptoClient.converter.hex32ToScalar(
        this.privateKey
=======
  private async getId(tokenAddress: `0x${string}`): Promise<Scalar> {
    let id = this.idPerToken.get(tokenAddress);
    if (!id) {
      id = await this.cryptoClient.secretManager.deriveId(
        this.privateKey,
        tokenAddress
>>>>>>> b30de075
      );
      this.idPerToken.set(tokenAddress, id);
    }
    return id;
  }

  private async getIdHash(tokenAddress: `0x${string}`): Promise<Scalar> {
    let idHash = this.idHashPerToken.get(tokenAddress);
    if (!idHash) {
      idHash = await this.cryptoClient.hasher.poseidonHash([
        await this.getId(tokenAddress)
      ]);
      this.idHashPerToken.set(tokenAddress, idHash);
    }
    return idHash;
  }
}

const emptyAccountState = (token: Token, id: Scalar): AccountState => {
  if (token.type !== "native") {
    throw new Error("Not implemented");
  }
  return {
    /// Since the private key is an arbitrary 32byte number, this is a non-reversible mapping
    id,
    token,
    nonce: 0n,
    balance: 0n,
    currentNote: Scalar.fromBigint(0n),
    storageSchemaVersion
  };
};<|MERGE_RESOLUTION|>--- conflicted
+++ resolved
@@ -85,20 +85,12 @@
     return emptyAccountState(token, await this.getId(getTokenAddress(token)));
   }
 
-<<<<<<< HEAD
-  // TODO: Create independent id for each token address
-  private async getId(): Promise<Scalar> {
-    if (!this.id) {
-      this.id = await this.cryptoClient.converter.hex32ToScalar(
-        this.privateKey
-=======
   private async getId(tokenAddress: `0x${string}`): Promise<Scalar> {
     let id = this.idPerToken.get(tokenAddress);
     if (!id) {
       id = await this.cryptoClient.secretManager.deriveId(
         this.privateKey,
         tokenAddress
->>>>>>> b30de075
       );
       this.idPerToken.set(tokenAddress, id);
     }
