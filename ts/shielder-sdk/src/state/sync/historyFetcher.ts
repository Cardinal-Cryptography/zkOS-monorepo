--- conflicted
+++ resolved
@@ -1,22 +1,13 @@
 import { TokenAccountFinder } from "./tokenAccountFinder";
 import { Token } from "@/types";
-<<<<<<< HEAD
-=======
+import { AccountFactory } from "../accountFactory";
 import { ChainStateTransition } from "./chainStateTransition";
->>>>>>> d02760ad
-import { AccountFactory } from "../accountFactory";
-import { StateTransitionFinder } from "./stateTransitionFinder";
 
 export class HistoryFetcher {
   constructor(
-<<<<<<< HEAD
     private tokenAccountFinder: TokenAccountFinder,
     private accountFactory: AccountFactory,
-    private stateTransitionFinder: StateTransitionFinder
-=======
-    private chainStateTransition: ChainStateTransition,
-    private accountFactory: AccountFactory
->>>>>>> d02760ad
+    private chainStateTransition: ChainStateTransition
   ) {}
 
   async *getTransactionHistory() {
