--- conflicted
+++ resolved
@@ -3,12 +3,7 @@
 import { AccountState } from "@/shielder/state";
 import { wasmClientWorker } from "@/wasmClientWorker";
 import { Address } from "viem";
-<<<<<<< HEAD
-import { IRelayer } from "@/chain/relayer";
-=======
-import { relayerFee } from "@/constants";
 import { IRelayer, VersionRejectedByRelayer } from "@/chain/relayer";
->>>>>>> c48749ac
 import { rawAction } from "@/shielder/actions/utils";
 import { WithdrawReturn } from "@/crypto/circuits/withdraw";
 
