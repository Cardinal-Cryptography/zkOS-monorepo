--- conflicted
+++ resolved
@@ -128,12 +128,9 @@
       merkleRoot,
       value: Scalar.fromBigint(amount),
       commitment,
-<<<<<<< HEAD
-      tokenAddress: Scalar.fromAddress(tokenAddress)
-=======
+      tokenAddress: Scalar.fromAddress(tokenAddress),
       macSalt,
       macCommitment
->>>>>>> d7e57946
     };
   }
 
