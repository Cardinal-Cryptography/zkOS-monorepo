--- conflicted
+++ resolved
@@ -13,6 +13,8 @@
 import { INonceGenerator, NoteAction } from "@/actions/utils";
 import { Token } from "@/types";
 import { getTokenAddress } from "@/utils";
+import { Token } from "@/types";
+import { getTokenAddress } from "@/utils";
 
 export interface WithdrawCalldata {
   expectedContractVersion: `0x${string}`;
@@ -23,10 +25,6 @@
   provingTimeMillis: number;
   amount: bigint;
   address: Address;
-<<<<<<< HEAD
-=======
-  merkleRoot: Scalar;
->>>>>>> 2c130c49
   token: Token;
 }
 
@@ -94,7 +92,6 @@
   async prepareAdvice(
     state: AccountState,
     amount: bigint,
-<<<<<<< HEAD
     expectedContractVersion: `0x${string}`,
     withdrawalAddress: `0x${string}`,
     totalFee: bigint
@@ -106,24 +103,6 @@
     const [merklePath] = await this.merklePathAndRoot(
       await this.contract.getMerklePath(lastNodeIndex)
     );
-=======
-    nonce: Scalar,
-    nullifierOld: Scalar,
-    merkleRoot: Scalar,
-    commitment: Scalar,
-    tokenAddress: `0x${string}`
-  ): Promise<WithdrawPubInputs> {
-    const hId = await this.cryptoClient.hasher.poseidonHash([state.id]);
-    const idHiding = await this.cryptoClient.hasher.poseidonHash([hId, nonce]);
-
-    // temporary placeholder for salt generation, will be exposed through bindings in the future
-    const macSalt = await (async (id: Scalar) => {
-      const derivationSalt = Scalar.fromBigint(hexToBigInt("0x41414141"));
-      return await this.cryptoClient.hasher.poseidonHash([id, derivationSalt]);
-    })(state.id);
-    // temporary placeholder for MAC computation, will be exposed through bindings in the future
-    const macCommitment = Scalar.fromBigint(hexToBigInt("0x4242424242"));
->>>>>>> 2c130c49
 
     const tokenAddress = getTokenAddress(state.token);
 
@@ -159,13 +138,7 @@
       nullifierNew,
       trapdoorNew,
       commitment,
-<<<<<<< HEAD
       macSalt: Scalar.fromBigint(hexToBigInt("0x41414141"))
-=======
-      tokenAddress: Scalar.fromAddress(tokenAddress),
-      macSalt,
-      macCommitment
->>>>>>> 2c130c49
     };
   }
 
@@ -186,26 +159,6 @@
     address: Address,
     expectedContractVersion: `0x${string}`
   ): Promise<WithdrawCalldata> {
-<<<<<<< HEAD
-=======
-    const tokenAddress = getTokenAddress(state.token);
-    const lastNodeIndex = state.currentNoteIndex!;
-    const [path, merkleRoot] = await this.merklePathAndRoot(
-      await this.contract.getMerklePath(lastNodeIndex)
-    );
-
-    const nonce = this.nonceGenerator.randomIdHidingNonce();
-
-    // temporary placeholder for salt generation, will be exposed through bindings in the future
-    const macSalt = await (async (id: Scalar) => {
-      const derivationSalt = Scalar.fromBigint(hexToBigInt("0x41414141"));
-      return await this.cryptoClient.hasher.poseidonHash([id, derivationSalt]);
-    })(state.id);
-
-    if (state.currentNoteIndex === undefined) {
-      throw new Error("currentNoteIndex must be set");
-    }
->>>>>>> 2c130c49
     if (state.balance < amount) {
       throw new Error("Insufficient funds");
     }
@@ -226,40 +179,11 @@
     );
 
     const proof = await this.cryptoClient.withdrawCircuit
-<<<<<<< HEAD
       .prove(advice)
       .catch((e) => {
         throw new Error(`Failed to prove withdrawal: ${e}`);
       });
     const pubInputs = await this.cryptoClient.withdrawCircuit.pubInputs(advice);
-=======
-      .prove({
-        id: state.id,
-        nonce,
-        nullifierOld,
-        trapdoorOld,
-        accountBalanceOld: Scalar.fromBigint(state.balance),
-        tokenAddress: Scalar.fromAddress(tokenAddress),
-        path,
-        value: Scalar.fromBigint(amount),
-        nullifierNew,
-        trapdoorNew,
-        commitment,
-        macSalt
-      })
-      .catch((e) => {
-        throw new Error(`Failed to prove withdrawal: ${e}`);
-      });
-    const pubInputs = await this.preparePubInputs(
-      state,
-      amount,
-      nonce,
-      nullifierOld,
-      merkleRoot,
-      commitment,
-      tokenAddress
-    );
->>>>>>> 2c130c49
     if (!(await this.cryptoClient.withdrawCircuit.verify(proof, pubInputs))) {
       throw new Error("Withdrawal proof verification failed");
     }
@@ -273,10 +197,6 @@
       provingTimeMillis: provingTime,
       amount,
       address,
-<<<<<<< HEAD
-=======
-      merkleRoot,
->>>>>>> 2c130c49
       token: state.token
     };
   }
