--- conflicted
+++ resolved
@@ -71,7 +71,6 @@
 
     const tokenAddress = getTokenAddress(state.token);
 
-<<<<<<< HEAD
     const nonce = this.nonceGenerator.randomIdHidingNonce();
     const { nullifier: nullifierOld, trapdoor: trapdoorOld } =
       await this.cryptoClient.secretManager.getSecrets(
@@ -82,23 +81,6 @@
       await this.cryptoClient.secretManager.getSecrets(
         state.id,
         Number(state.nonce)
-=======
-    // temporary placeholder for salt generation, will be exposed through bindings in the future
-    const macSalt = await (async (id: Scalar) => {
-      const derivationSalt = Scalar.fromBigint(hexToBigInt("0x41414141"));
-      return await this.cryptoClient.hasher.poseidonHash([id, derivationSalt]);
-    })(state.id);
-    // temporary placeholder for MAC computation, will be exposed through bindings in the future
-    const macCommitment = Scalar.fromBigint(hexToBigInt("0x4242424242"));
-
-    const hNullifierOld = await this.cryptoClient.hasher.poseidonHash([
-      nullifierOld
-    ]);
-    const newState = await this.rawDeposit(state, amount);
-    if (newState === null) {
-      throw new Error(
-        "Failed to deposit, possibly due to insufficient balance"
->>>>>>> d1eee14e
       );
     return {
       id: state.id,
@@ -109,14 +91,11 @@
       tokenAddress: Scalar.fromAddress(tokenAddress),
       path: merklePath,
       value: Scalar.fromBigint(amount),
-<<<<<<< HEAD
       nullifierNew,
       trapdoorNew
-=======
       tokenAddress: Scalar.fromAddress(tokenAddress),
       macSalt,
       macCommitment
->>>>>>> d1eee14e
     };
   }
 
@@ -131,48 +110,12 @@
     amount: bigint,
     expectedContractVersion: `0x${string}`
   ): Promise<DepositCalldata> {
-<<<<<<< HEAD
-=======
-    const tokenAddress = getTokenAddress(state.token);
-    const lastNodeIndex = state.currentNoteIndex!;
-    const [path, merkleRoot] = await this.merklePathAndRoot(
-      await this.contract.getMerklePath(lastNodeIndex)
-    );
-    const nonce = this.nonceGenerator.randomIdHidingNonce();
-
-    // temporary placeholder for salt generation, will be exposed through bindings in the future
-    const macSalt = await (async (id: Scalar) => {
-      const derivationSalt = Scalar.fromBigint(hexToBigInt("0x41414141"));
-      return await this.cryptoClient.hasher.poseidonHash([id, derivationSalt]);
-    })(state.id);
-
-    if (state.currentNoteIndex === undefined) {
-      throw new Error("currentNoteIndex must be set");
-    }
-
->>>>>>> d1eee14e
     const time = Date.now();
 
     const advice = await this.prepareAdvice(state, amount);
 
     const proof = await this.cryptoClient.depositCircuit
-<<<<<<< HEAD
       .prove(advice)
-=======
-      .prove({
-        id: state.id,
-        nonce,
-        nullifierOld,
-        trapdoorOld,
-        accountBalanceOld: Scalar.fromBigint(state.balance),
-        tokenAddress: Scalar.fromAddress(tokenAddress),
-        path,
-        value: Scalar.fromBigint(amount),
-        nullifierNew,
-        trapdoorNew,
-        macSalt
-      })
->>>>>>> d1eee14e
       .catch((e) => {
         throw new Error(`Failed to prove deposit: ${e}`);
       });
