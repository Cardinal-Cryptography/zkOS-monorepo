import { IContract } from "@/chain/contract";
import {
  AsymPublicKey,
  CryptoClient,
  NewAccountAdvice,
  NewAccountPubInputs,
  Proof,
  Scalar,
  scalarToBigint
} from "@cardinal-cryptography/shielder-sdk-crypto";
import { SendShielderTransaction } from "@/client";
import { NoteAction } from "@/actions/utils";
import { AccountState } from "@/state";
import { Token } from "@/types";
import { getTokenAddress } from "@/utils";

export interface NewAccountCalldata {
  calldata: {
    pubInputs: NewAccountPubInputs;
    proof: Proof;
  };
  expectedContractVersion: `0x${string}`;
  provingTimeMillis: number;
  amount: bigint;
  token: Token;
}

export class NewAccountAction extends NoteAction {
  contract: IContract;

  constructor(contract: IContract, cryptoClient: CryptoClient) {
    super(cryptoClient);
    this.contract = contract;
  }

  /**
   * Return the updated state after creating a new account with an initial deposit.
   * Does not perform the actual account creation on blockchain.
   * @param stateOld
   * @param amount initial deposit
   * @returns updated state
   */
  async rawNewAccount(
    stateOld: AccountState,
    amount: bigint
  ): Promise<AccountState | null> {
    return await this.rawAction(
      stateOld,
      amount,
      (currentBalance: bigint, amount: bigint) => amount
    );
  }

  async prepareAdvice(
    state: AccountState,
    amount: bigint,
<<<<<<< HEAD
=======
    anonymityRevokerPubkey: AsymPublicKey<bigint>,
>>>>>>> d1eee14e
    tokenAddress: `0x${string}`
  ): Promise<NewAccountAdvice> {
    const { nullifier, trapdoor } =
      await this.cryptoClient.secretManager.getSecrets(
        state.id,
        Number(state.nonce)
      );
    const anonymityRevokerPubkey = await this.contract.anonymityRevokerPubkey();
    return {
      id: state.id,
      nullifier,
      trapdoor,
      tokenAddress: Scalar.fromAddress(tokenAddress),
      initialDeposit: Scalar.fromBigint(amount),
<<<<<<< HEAD
      anonymityRevokerPubkey: Scalar.fromBigint(anonymityRevokerPubkey)
=======
      anonymityRevokerPubkey: {
        x: Scalar.fromBigint(anonymityRevokerPubkey.x),
        y: Scalar.fromBigint(anonymityRevokerPubkey.y)
      },
      symKeyEncryption: encryption,
      tokenAddress: Scalar.fromAddress(tokenAddress)
>>>>>>> d1eee14e
    };
  }

  /**
   * Generate calldata for creation of a new account with an initial deposit.
   * @param state current account state
   * @param amount initial deposit
   * @returns calldata for new account action
   */
  async generateCalldata(
    state: AccountState,
    amount: bigint,
    expectedContractVersion: `0x${string}`
  ): Promise<NewAccountCalldata> {
    const tokenAddress = getTokenAddress(state.token);

    const time = Date.now();

    const advice = await this.prepareAdvice(state, amount, tokenAddress);
    const proof = await this.cryptoClient.newAccountCircuit
<<<<<<< HEAD
      .prove(advice)
=======
      .prove({
        id: state.id,
        nullifier,
        trapdoor,
        tokenAddress: Scalar.fromAddress(tokenAddress),
        initialDeposit: Scalar.fromBigint(amount),
        anonymityRevokerPubkey: {
          x: Scalar.fromBigint(anonymityRevokerPubkey.x),
          y: Scalar.fromBigint(anonymityRevokerPubkey.y)
        }
      })
>>>>>>> d1eee14e
      .catch((e) => {
        throw new Error(`Failed to prove new account: ${e}`);
      });
    const pubInputs =
      await this.cryptoClient.newAccountCircuit.pubInputs(advice);
    if (!(await this.cryptoClient.newAccountCircuit.verify(proof, pubInputs))) {
      throw new Error("New account proof verification failed");
    }

    const provingTime = Date.now() - time;
    return {
      expectedContractVersion,
      calldata: {
        pubInputs,
        proof
      },
      provingTimeMillis: provingTime,
      amount,
      token: state.token
    };
  }

  /**
   * Create a new account with an initial deposit.
   * Calls the contract through RPC endpoint to create the account on the blockchain.
   * @param calldata calldata for new account action
   * @param sendShielderTransaction function to send the transaction to the blockchain
   * @returns transaction hash of the new account transaction
   */
  async sendCalldata(
    calldata: NewAccountCalldata,
    sendShielderTransaction: SendShielderTransaction,
    from: `0x${string}`
  ) {
    const {
      calldata: { pubInputs, proof },
      expectedContractVersion,
      amount
    } = calldata;
    const encodedCalldata =
      calldata.token.type === "native"
        ? await this.contract.newAccountNativeCalldata(
            expectedContractVersion,
            from,
            scalarToBigint(pubInputs.hNote),
            scalarToBigint(pubInputs.hId),
            amount,
            scalarToBigint(pubInputs.symKeyEncryption),
            proof
          )
        : await this.contract.newAccountTokenCalldata(
            expectedContractVersion,
            calldata.token.address,
            from,
            scalarToBigint(pubInputs.hNote),
            scalarToBigint(pubInputs.hId),
            amount,
            scalarToBigint(pubInputs.symKeyEncryption),
            proof
          );
    const txHash = await sendShielderTransaction({
      data: encodedCalldata,
      to: this.contract.getAddress(),
      value: amount
    }).catch((e) => {
      throw new Error(`Failed to create new account: ${e}`);
    });
    return txHash;
  }
}<|MERGE_RESOLUTION|>--- conflicted
+++ resolved
@@ -54,10 +54,6 @@
   async prepareAdvice(
     state: AccountState,
     amount: bigint,
-<<<<<<< HEAD
-=======
-    anonymityRevokerPubkey: AsymPublicKey<bigint>,
->>>>>>> d1eee14e
     tokenAddress: `0x${string}`
   ): Promise<NewAccountAdvice> {
     const { nullifier, trapdoor } =
@@ -72,16 +68,7 @@
       trapdoor,
       tokenAddress: Scalar.fromAddress(tokenAddress),
       initialDeposit: Scalar.fromBigint(amount),
-<<<<<<< HEAD
       anonymityRevokerPubkey: Scalar.fromBigint(anonymityRevokerPubkey)
-=======
-      anonymityRevokerPubkey: {
-        x: Scalar.fromBigint(anonymityRevokerPubkey.x),
-        y: Scalar.fromBigint(anonymityRevokerPubkey.y)
-      },
-      symKeyEncryption: encryption,
-      tokenAddress: Scalar.fromAddress(tokenAddress)
->>>>>>> d1eee14e
     };
   }
 
@@ -102,21 +89,7 @@
 
     const advice = await this.prepareAdvice(state, amount, tokenAddress);
     const proof = await this.cryptoClient.newAccountCircuit
-<<<<<<< HEAD
       .prove(advice)
-=======
-      .prove({
-        id: state.id,
-        nullifier,
-        trapdoor,
-        tokenAddress: Scalar.fromAddress(tokenAddress),
-        initialDeposit: Scalar.fromBigint(amount),
-        anonymityRevokerPubkey: {
-          x: Scalar.fromBigint(anonymityRevokerPubkey.x),
-          y: Scalar.fromBigint(anonymityRevokerPubkey.y)
-        }
-      })
->>>>>>> d1eee14e
       .catch((e) => {
         throw new Error(`Failed to prove new account: ${e}`);
       });
