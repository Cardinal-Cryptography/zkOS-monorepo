export type {
  SendShielderTransaction,
  ShielderCallbacks,
  QuotedFees,
  ShielderOperation
} from "@/client/types";
export { ShielderClient } from "@/client/client";
export { createShielderClient, ShielderClientConfig } from "@/client/factories";
export type { AccountState, ShielderTransaction } from "@/state/types";
export type { ERC20Token, NativeToken, Token } from "@/types";
export { nativeToken, erc20Token } from "@/utils";
export { OutdatedSdkError } from "@/errors";
export { shieldActionGasLimit } from "@/constants";
export {
  accountObjectSchema,
  InjectedStorageInterface
<<<<<<< HEAD
} from "@/state";
export {
  type ERC20Token,
  type NativeToken,
  type Token,
  nativeToken,
  erc20Token
} from "@/types";
export { OutdatedSdkError } from "@/errors";
=======
} from "@/storage/storageSchema";
>>>>>>> cc4d9068
<|MERGE_RESOLUTION|>--- conflicted
+++ resolved
@@ -10,20 +10,7 @@
 export type { ERC20Token, NativeToken, Token } from "@/types";
 export { nativeToken, erc20Token } from "@/utils";
 export { OutdatedSdkError } from "@/errors";
-export { shieldActionGasLimit } from "@/constants";
 export {
   accountObjectSchema,
   InjectedStorageInterface
-<<<<<<< HEAD
-} from "@/state";
-export {
-  type ERC20Token,
-  type NativeToken,
-  type Token,
-  nativeToken,
-  erc20Token
-} from "@/types";
-export { OutdatedSdkError } from "@/errors";
-=======
-} from "@/storage/storageSchema";
->>>>>>> cc4d9068
+} from "@/storage/storageSchema";