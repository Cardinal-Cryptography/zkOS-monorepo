--- conflicted
+++ resolved
@@ -1,17 +1,7 @@
 import { CryptoClient } from "@cardinal-cryptography/shielder-sdk-crypto";
-<<<<<<< HEAD
-import { Address, createPublicClient, Hash, http, PublicClient } from "viem";
+import { Address, Hash, PublicClient } from "viem";
 import { Contract, IContract } from "@/chain/contract";
 import { IRelayer, Relayer } from "@/chain/relayer";
-=======
-import { Address, Hash, PublicClient } from "viem";
-import {
-  Contract,
-  IContract,
-  VersionRejectedByContract
-} from "@/chain/contract";
-import { IRelayer, Relayer, VersionRejectedByRelayer } from "@/chain/relayer";
->>>>>>> 07ba1efa
 import {
   NewAccountAction,
   DepositAction,
