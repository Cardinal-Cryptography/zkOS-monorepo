--- conflicted
+++ resolved
@@ -5,368 +5,6 @@
   ShielderCallbacks,
   ShielderOperation
 } from "./types";
-<<<<<<< HEAD
-import { Token } from "@/types";
-
-/**
- * Factory method to create ShielderClient with the original configuration
- * @param {`0x${string}`} shielderSeedPrivateKey - seed private key for the shielder account, in 32-byte hex format of ethereum's private key
- * @param {number} chainId - chain id of the blockchain
- * @param {string} rpcHttpEndpoint - rpc http endpoint of the blockchain
- * @param {Address} contractAddress - address of the shielder contract
- * @param {string} relayerUrl - url of the relayer
- * @param {InjectedStorageInterface} storage - storage interface to manage the shielder state, must be isolated per shielder account
- * @param {CryptoClient} cryptoClient - crypto client instance
- * @param {ShielderCallbacks} callbacks - callbacks for the shielder actions
- */
-export const createShielderClient = (
-  shielderSeedPrivateKey: `0x${string}`,
-  chainId: number,
-  rpcHttpEndpoint: string,
-  contractAddress: Address,
-  relayerUrl: string,
-  storage: InjectedStorageInterface,
-  cryptoClient: CryptoClient,
-  callbacks: ShielderCallbacks = {}
-): ShielderClient => {
-  const publicClient = createPublicClient({
-    transport: http(rpcHttpEndpoint)
-  });
-  const contract = new Contract(publicClient, contractAddress);
-  const relayer = new Relayer(relayerUrl);
-
-  return new ShielderClient(
-    shielderSeedPrivateKey,
-    contract,
-    relayer,
-    storage,
-    publicClient,
-    cryptoClient,
-    {
-      randomIdHidingNonce: () => idHidingNonce()
-    },
-    callbacks
-  );
-};
-
-export class ShielderClient {
-  private stateManager: StateManager;
-  private stateSynchronizer: StateSynchronizer;
-  private newAccountAction: NewAccountAction;
-  private depositAction: DepositAction;
-  private withdrawAction: WithdrawAction;
-  private callbacks: ShielderCallbacks;
-  private relayer: IRelayer;
-  private publicClient?: PublicClient;
-
-  /**
-   * Creates a new ShielderClient instance.
-   * Please use the factory method `create` to create the instance. This constructor is not meant to be used directly.
-   * @param {`0x${string}`} shielderSeedPrivateKey - seed private key for the shielder account, in 32-byte hex format of ethereum's private key
-   * @param {IContract} contract - shielder contract, initialized with the public account actions
-   * @param {IRelayer} relayer - relayer instance
-   * @param {InjectedStorageInterface} storage - storage interface to manage the shielder state, must be isolated per shielder account
-   * @param {PublicClient} publicClient - viem's public client instance, used for waiting for the transaction receipt
-   * @param {CryptoClient} cryptoClient - crypto client instance
-   * @param {INonceGenerator} nonceGenerator - nonce generator instance
-   * @param {ShielderCallbacks} callbacks - callbacks for the shielder actions
-   */
-  constructor(
-    shielderSeedPrivateKey: `0x${string}`,
-    contract: IContract,
-    relayer: IRelayer,
-    storage: InjectedStorageInterface,
-    publicClient: PublicClient,
-    cryptoClient: CryptoClient,
-    nonceGenerator: INonceGenerator,
-    callbacks: ShielderCallbacks = {}
-  ) {
-    const internalStorage = createStorage(storage);
-    this.stateManager = new StateManager(
-      shielderSeedPrivateKey,
-      internalStorage,
-      cryptoClient
-    );
-    this.newAccountAction = new NewAccountAction(contract, cryptoClient);
-    this.depositAction = new DepositAction(
-      contract,
-      cryptoClient,
-      nonceGenerator
-    );
-    this.withdrawAction = new WithdrawAction(
-      contract,
-      relayer,
-      cryptoClient,
-      nonceGenerator
-    );
-    const stateEventsFilter = new StateEventsFilter(
-      this.newAccountAction,
-      this.depositAction,
-      this.withdrawAction
-    );
-    this.stateSynchronizer = new StateSynchronizer(
-      this.stateManager,
-      contract,
-      cryptoClient,
-      stateEventsFilter,
-      callbacks.onNewTransaction
-    );
-    this.relayer = relayer;
-    this.callbacks = callbacks;
-    this.publicClient = publicClient;
-  }
-
-  /**
-   * Get the fees for the withdraw operation.
-   * @returns quoted fees for the withdraw operation
-   */
-  async getWithdrawFees(): Promise<QuotedFees> {
-    const fees = await this.relayer.quoteFees();
-    return {
-      baseFee: fees.base_fee,
-      relayFee: fees.relay_fee,
-      totalFee: fees.total_fee
-    };
-  }
-
-  /**
-   * Syncs the shielder state with the blockchain for the given token.
-   * Emits callbacks for the newly synced transaction.
-   * Might have side effects, as it mutates the shielder state.
-   * For the fresh storage and existing account being imported, it goes through the whole
-   * shielder transactions history and updates the state, so it might be slow.
-   * @returns new transactions, which were not yet synced
-   * @param {Token} token - token to sync
-   * @throws {OutdatedSdkError} if cannot sync state due to unsupported contract version
-   */
-  async syncShielderToken(token: Token) {
-    try {
-      return await this.handleVersionErrors(() => {
-        return this.stateSynchronizer.syncAccountState(token);
-      });
-    } catch (error) {
-      this.callbacks.onError?.(error, "syncing", "sync");
-      throw error;
-    }
-  }
-
-  /**
-   * Syncs the whole shielder state with the blockchain.
-   * Emits callbacks for the newly synced transaction.
-   * Might have side effects, as it mutates the shielder state.
-   * For the fresh storage and existing account being imported, it goes through the whole
-   * shielder transactions history and updates the state, so it might be slow.
-   * @throws {OutdatedSdkError} if cannot sync state due to unsupported contract version
-   */
-  async syncShielderAllTokens() {
-    return Promise.reject(new Error("Not implemented"));
-  }
-
-  /**
-   * Get the current account state for token.
-   * @param {Token} token - token to get the account state for
-   * @returns the current account state
-   */
-  async accountState(token: Token) {
-    return await this.stateManager.accountState(token);
-  }
-
-  /**
-   * Get the whole shielder transactions history for a single token.
-   * Note, this method should be used with caution,
-   * as it may fetch and return a large amount of data.
-   * Instead, consider using callback `onNewTransaction` to track the new transactions.
-   * @param {Token} token - token to get the shielder transactions for
-   * @returns the shielder transactions
-   * @throws {OutdatedSdkError} if cannot sync state due to unsupported contract version
-   */
-  async *scanChainForTokenShielderTransactions(
-    token: Token
-  ): AsyncGenerator<ShielderTransaction, void, unknown> {
-    try {
-      for await (const transaction of this.stateSynchronizer.getShielderTransactions(
-        token
-      )) {
-        yield transaction;
-      }
-    } catch (error) {
-      // Rethrow to produce `OutdatedSdkError` if needed.
-      try {
-        throw this.wrapVersionErrors(error);
-      } catch (error) {
-        this.callbacks.onError?.(error, "syncing", "sync");
-        throw error;
-      }
-    }
-  }
-
-  /**
-   * Get the whole shielder transactions history for all tokens.
-   */
-  // eslint-disable-next-line require-yield
-  async *scanChainForAllShielderTransactions() {
-    return Promise.reject(new Error("Not implemented"));
-  }
-
-  /**
-   * Shield `amount` to the shielder account. Under the hood, it either creates a new account or deposits to the existing account.
-   * Emits callbacks for the shielder actions.
-   * Mutates the shielder state.
-   * @param {Token} token - token to shield
-   * @param {bigint} amount - amount to shield, in wei
-   * @param {SendShielderTransaction} sendShielderTransaction - function to send the shielder transaction to the blockchain
-   * @param {`0x${string}`} from - public address of the sender
-   * @returns transaction hash of the shield transaction
-   * @throws {OutdatedSdkError} if cannot call the contract due to unsupported contract version
-   */
-  async shield(
-    token: Token,
-    amount: bigint,
-    sendShielderTransaction: SendShielderTransaction,
-    from: `0x${string}`
-  ) {
-    const state = await this.stateManager.accountState(token);
-    const txHash =
-      state.nonce == 0n
-        ? await this.newAccount(token, amount, sendShielderTransaction, from)
-        : await this.deposit(token, amount, sendShielderTransaction, from);
-    if (this.publicClient) {
-      await this.publicClient.waitForTransactionReceipt({ hash: txHash });
-      await this.syncShielderToken(token);
-    }
-    return txHash;
-  }
-
-  /**
-   * Withdraw `amount` to the `address` from the shielder account.
-   * Emits callbacks for the shielder actions.
-   * Mutates the shielder state.
-   * @param {Token} token - token to withdraw
-   * @param {bigint} amount - amount to withdraw, in wei
-   * @param {bigint} totalFee - total fee that is deducted from amount, in wei, supposedly a sum of base fee and relay fee
-   * @param {`0x${string}`} address - public address of the recipient
-   * @returns transaction hash of the withdraw transaction
-   * @throws {OutdatedSdkError} if cannot call the relayer due to unsupported contract version
-   */
-  async withdraw(
-    token: Token,
-    amount: bigint,
-    totalFee: bigint,
-    address: Address
-  ) {
-    const state = await this.stateManager.accountState(token);
-    const txHash = await this.handleCalldata(
-      () =>
-        this.withdrawAction.generateCalldata(
-          state,
-          amount,
-          totalFee,
-          address,
-          contractVersion
-        ),
-      (calldata) => this.withdrawAction.sendCalldata(calldata),
-      "withdraw"
-    );
-    if (this.publicClient) {
-      await this.publicClient.waitForTransactionReceipt({ hash: txHash });
-      await this.syncShielderToken(token);
-    }
-    return txHash;
-  }
-
-  private async newAccount(
-    token: Token,
-    amount: bigint,
-    sendShielderTransaction: SendShielderTransaction,
-    from: `0x${string}`
-  ) {
-    const state = await this.stateManager.accountState(token);
-    const txHash = await this.handleCalldata(
-      () =>
-        this.newAccountAction.generateCalldata(state, amount, contractVersion),
-      (calldata) =>
-        this.newAccountAction.sendCalldata(
-          calldata,
-          sendShielderTransaction,
-          from
-        ),
-      "shield"
-    );
-    return txHash;
-  }
-
-  private async deposit(
-    token: Token,
-    amount: bigint,
-    sendShielderTransaction: SendShielderTransaction,
-    from: `0x${string}`
-  ) {
-    const state = await this.stateManager.accountState(token);
-    const txHash = await this.handleCalldata(
-      () => this.depositAction.generateCalldata(state, amount, contractVersion),
-      (calldata) =>
-        this.depositAction.sendCalldata(
-          calldata,
-          sendShielderTransaction,
-          from
-        ),
-      "shield"
-    );
-    return txHash;
-  }
-
-  private async handleCalldata<T extends Calldata>(
-    generateCalldata: () => Promise<T>,
-    sendCalldata: (calldata: T) => Promise<Hash>,
-    operation: ShielderOperation
-  ): Promise<Hash> {
-    let calldata: T;
-    try {
-      calldata = await this.handleVersionErrors(generateCalldata);
-    } catch (error) {
-      this.callbacks.onError?.(error, "generation", operation);
-      throw error;
-    }
-    this.callbacks.onCalldataGenerated?.(calldata, operation);
-
-    try {
-      const txHash = await this.handleVersionErrors(() => {
-        return sendCalldata(calldata);
-      });
-      this.callbacks.onCalldataSent?.(txHash, operation);
-      return txHash;
-    } catch (error) {
-      this.callbacks.onError?.(error, "sending", operation);
-      throw error;
-    }
-  }
-
-  private wrapVersionErrors(err: unknown) {
-    if (
-      err instanceof VersionRejectedByContract ||
-      err instanceof VersionRejectedByRelayer ||
-      err instanceof UnexpectedVersionInEvent
-    ) {
-      return new OutdatedSdkError();
-    }
-    return err;
-  }
-
-  private async handleVersionErrors<T>(func: () => Promise<T>): Promise<T> {
-    try {
-      return await func();
-    } catch (err) {
-      throw this.wrapVersionErrors(err);
-    }
-  }
-}
-
-export {
-  SendShielderTransaction,
-  OutdatedSdkError,
-  ShielderCallbacks,
-  ShielderOperation
-=======
 import { ShielderClient, createShielderClient } from "./client";
 export {
   ShielderClient,
@@ -376,5 +14,4 @@
   ShielderCallbacks,
   ShielderOperation,
   QuotedFees
->>>>>>> 1a0774b0
 };