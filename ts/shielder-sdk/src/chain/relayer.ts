<<<<<<< HEAD
import { feePath, relayPath } from "@/constants";
=======
import { relayPath } from "@/constants";
import { CustomError } from "ts-custom-error";
>>>>>>> c48749ac
import { Address, Hash } from "viem";

export type WithdrawResponse = {
  tx_hash: Hash;
  block_hash: Hash;
};

<<<<<<< HEAD
export type QuoteFeesResponse = {
  base_fee: string; // decimal string
  relay_fee: string; // decimal string
  relayer_fee: string; // decimal string
};

export class VersionRejectedByRelayer extends Error {
  constructor(message: string) {
=======
export class VersionRejectedByRelayer extends CustomError {
  public constructor(message: string) {
>>>>>>> c48749ac
    super(`Version rejected by relayer: ${message}`);
  }
}

export class GenericWithdrawError extends Error {
  constructor(message: string) {
    super(`Failed to withdraw: ${message}`);

    Object.setPrototypeOf(this, GenericWithdrawError.prototype);
  }
}

export type IRelayer = {
  address: Address;
  withdraw: (
    expectedContractVersion: `0x${string}`,
    idHiding: bigint,
    oldNullifierHash: bigint,
    newNote: bigint,
    merkleRoot: bigint,
    amount: bigint,
    proof: Uint8Array,
    withdrawAddress: `0x${string}`
  ) => Promise<WithdrawResponse>;
  quoteFees: () => Promise<QuoteFeesResponse>;
};

export class Relayer implements IRelayer {
  url: string;
  address: Address;

  constructor(url: string, address: Address) {
    this.url = url;
    this.address = address;
  }

  withdraw = async (
    expectedContractVersion: `0x${string}`,
    idHiding: bigint,
    oldNullifierHash: bigint,
    newNote: bigint,
    merkleRoot: bigint,
    amount: bigint,
    proof: Uint8Array,
    withdrawAddress: `0x${string}`
  ) => {
    let response;
    try {
      response = await fetch(`${this.url}${relayPath}`, {
        method: "POST",
        headers: {
          "Content-Type": "application/json"
        },
        body: JSON.stringify(
          {
            expected_contract_version: expectedContractVersion,
            id_hiding: idHiding,
            amount,
            withdraw_address: withdrawAddress,
            merkle_root: merkleRoot,
            nullifier_hash: oldNullifierHash,
            new_note: newNote,
            proof: Array.from(proof)
          },
          (_, value: unknown) =>
            typeof value === "bigint" ? value.toString() : value
        )
      });
    } catch (error) {
      throw new GenericWithdrawError(`${(error as Error).message}`);
    }

    if (!response.ok) {
      const responseText = await response.text();

      if (responseText.startsWith('"Version mismatch:')) {
        throw new VersionRejectedByRelayer(responseText);
      }

      throw new GenericWithdrawError(`${responseText}`);
    }

    return (await response.json()) as WithdrawResponse;
  };

  quoteFees = async () => {
    let response;
    try {
      response = await fetch(`${this.url}${feePath}`, {
        method: "GET"
      });
    } catch (error) {
      throw new Error(`${(error as Error).message}`);
    }

    if (!response.ok) {
      const responseText = await response.text();

      throw new Error(`${responseText}`);
    }

    return (await response.json()) as QuoteFeesResponse;
  };
}<|MERGE_RESOLUTION|>--- conflicted
+++ resolved
@@ -1,9 +1,5 @@
-<<<<<<< HEAD
 import { feePath, relayPath } from "@/constants";
-=======
-import { relayPath } from "@/constants";
 import { CustomError } from "ts-custom-error";
->>>>>>> c48749ac
 import { Address, Hash } from "viem";
 
 export type WithdrawResponse = {
@@ -11,19 +7,14 @@
   block_hash: Hash;
 };
 
-<<<<<<< HEAD
 export type QuoteFeesResponse = {
   base_fee: string; // decimal string
   relay_fee: string; // decimal string
   relayer_fee: string; // decimal string
 };
 
-export class VersionRejectedByRelayer extends Error {
-  constructor(message: string) {
-=======
 export class VersionRejectedByRelayer extends CustomError {
   public constructor(message: string) {
->>>>>>> c48749ac
     super(`Version rejected by relayer: ${message}`);
   }
 }
