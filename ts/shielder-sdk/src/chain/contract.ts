import { CustomError } from "ts-custom-error";
import {
  Address,
  bytesToHex,
  encodeFunctionData,
  getContract,
  GetContractReturnType,
  Hash,
  PublicClient
} from "viem";
import { BaseError, ContractFunctionRevertedError } from "viem";

import { abi } from "../_generated/abi";
import { shieldActionGasLimit } from "@/constants";
import { AsymPublicKey } from "@cardinal-cryptography/shielder-sdk-crypto";

export class VersionRejectedByContract extends CustomError {
  public constructor() {
    super("Version rejected by contract");
  }
}

export async function handleWrongContractVersionError<T>(
  func: () => Promise<T>
): Promise<T> {
  try {
    return await func();
  } catch (err) {
    // Following advice from
    // https://viem.sh/docs/contract/simulateContract#handling-custom-errors
    if (err instanceof BaseError) {
      const revertError = err.walk(
        (err) => err instanceof ContractFunctionRevertedError
      );
      if (revertError instanceof ContractFunctionRevertedError) {
        const errorName = revertError.data?.errorName ?? "";
        if (errorName === "WrongContractVersion") {
          throw new VersionRejectedByContract();
        }
      }
    }
    throw err;
  }
}

export type NoteEvent = {
  name: "NewAccount" | "Deposit" | "Withdraw";
  contractVersion: `0x${string}`;
  amount: bigint;
  newNoteIndex: bigint;
  newNote: bigint;
  txHash: Hash;
  to?: Address;
  block: bigint;
};

const getShielderContract = (
  account: PublicClient,
  contractAddress: Address
): GetContractReturnType<typeof abi, PublicClient, Address> => {
  return getContract({
    abi,
    address: contractAddress,
    client: account
  });
};

export type IContract = {
  getAddress: () => Address;
  getMerklePath: (idx: bigint) => Promise<readonly bigint[]>;
<<<<<<< HEAD
  anonymityRevokerPubkey: () => Promise<bigint>;
  newAccountNativeCalldata: (
=======
  anonymityRevokerPubkey: () => Promise<AsymPublicKey<bigint>>;
  newAccountCalldata: (
>>>>>>> d7e57946
    expectedContractVersion: `0x${string}`,
    from: Address,
    newNote: bigint,
    idHash: bigint,
    amount: bigint,
    symKeyEncryption: bigint,
    proof: Uint8Array
  ) => Promise<`0x${string}`>;
  newAccountTokenCalldata: (
    expectedContractVersion: `0x${string}`,
    tokenAddress: `0x${string}`,
    from: Address,
    newNote: bigint,
    idHash: bigint,
    amount: bigint,
    symKeyEncryption: bigint,
    proof: Uint8Array
  ) => Promise<`0x${string}`>;
  depositNativeCalldata: (
    expectedContractVersion: `0x${string}`,
    from: Address,
    idHiding: bigint,
    oldNoteNullifierHash: bigint,
    newNote: bigint,
    merkleRoot: bigint,
    amount: bigint,
    proof: Uint8Array
  ) => Promise<`0x${string}`>;
  depositTokenCalldata: (
    expectedContractVersion: `0x${string}`,
    tokenAddress: `0x${string}`,
    from: Address,
    idHiding: bigint,
    oldNoteNullifierHash: bigint,
    newNote: bigint,
    merkleRoot: bigint,
    amount: bigint,
    macSalt: bigint,
    macCommitment: bigint,
    proof: Uint8Array
  ) => Promise<`0x${string}`>;
  nullifierBlock: (nullifierHash: bigint) => Promise<bigint | null>;
  getNoteEventsFromBlock: (block: bigint) => Promise<NoteEvent[]>;
};

export class Contract implements IContract {
  account: PublicClient;
  contract: ReturnType<typeof getShielderContract>;

  constructor(account: PublicClient, contractAddress: Address) {
    this.account = account;
    this.contract = getShielderContract(account, contractAddress);
  }

  getAddress = () => {
    return this.contract.address;
  };

  getMerklePath = async (idx: bigint): Promise<readonly bigint[]> => {
    const merklePath = await this.contract.read.getMerklePath([idx]);

    return merklePath as readonly bigint[];
  };

  anonymityRevokerPubkey = async (): Promise<AsymPublicKey<bigint>> => {
    const key = await this.contract.read.anonymityRevokerPubkey();
    return {
      x: key[0],
      y: key[1]
    };
  };

  newAccountNativeCalldata = async (
    expectedContractVersion: `0x${string}`,
    from: Address,
    newNote: bigint,
    idHash: bigint,
    amount: bigint,
    symKeyEncryption: bigint,
    proof: Uint8Array
  ) => {
    await handleWrongContractVersionError(() => {
      return this.contract.simulate.newAccountNative(
        [
          expectedContractVersion,
          newNote,
          idHash,
          symKeyEncryption,
          bytesToHex(proof)
        ],
        { account: from, value: amount, gas: shieldActionGasLimit }
      );
    });
    return encodeFunctionData({
      abi,
      functionName: "newAccountNative",
      args: [
        expectedContractVersion,
        newNote,
        idHash,
        symKeyEncryption,
        bytesToHex(proof)
      ]
    });
  };

  newAccountTokenCalldata = async (
    expectedContractVersion: `0x${string}`,
    tokenAddress: `0x${string}`,
    from: Address,
    newNote: bigint,
    idHash: bigint,
    amount: bigint,
    symKeyEncryption: bigint,
    proof: Uint8Array
  ) => {
    await handleWrongContractVersionError(() => {
      return this.contract.simulate.newAccountERC20(
        [
          expectedContractVersion,
          tokenAddress,
          amount,
          newNote,
          idHash,
          symKeyEncryption,
          bytesToHex(proof)
        ],
        { account: from, gas: shieldActionGasLimit }
      );
    });
    return encodeFunctionData({
      abi,
      functionName: "newAccountERC20",
      args: [
        expectedContractVersion,
        tokenAddress,
        amount,
        newNote,
        idHash,
        symKeyEncryption,
        bytesToHex(proof)
      ]
    });
  };

  depositNativeCalldata = async (
    expectedContractVersion: `0x${string}`,
    from: Address,
    idHiding: bigint,
    oldNoteNullifierHash: bigint,
    newNote: bigint,
    merkleRoot: bigint,
    amount: bigint,
    macSalt: bigint,
    macCommitment: bigint,
    proof: Uint8Array
  ) => {
    await handleWrongContractVersionError(() => {
      return this.contract.simulate.depositNative(
        [
          expectedContractVersion,
          idHiding,
          oldNoteNullifierHash,
          newNote,
          merkleRoot,
          macSalt,
          macCommitment,
          bytesToHex(proof)
        ],
        { account: from, value: amount, gas: shieldActionGasLimit }
      );
    });
    return encodeFunctionData({
      abi,
      functionName: "depositNative",
      args: [
        expectedContractVersion,
        idHiding,
        oldNoteNullifierHash,
        newNote,
        merkleRoot,
        macSalt,
        macCommitment,
        bytesToHex(proof)
      ]
    });
  };

  depositTokenCalldata = async (
    expectedContractVersion: `0x${string}`,
    tokenAddress: `0x${string}`,
    from: Address,
    idHiding: bigint,
    oldNoteNullifierHash: bigint,
    newNote: bigint,
    merkleRoot: bigint,
    amount: bigint,
    proof: Uint8Array
  ) => {
    await handleWrongContractVersionError(() => {
      return this.contract.simulate.depositERC20(
        [
          expectedContractVersion,
          tokenAddress,
          amount,
          idHiding,
          oldNoteNullifierHash,
          newNote,
          merkleRoot,
          bytesToHex(proof)
        ],
        { account: from, gas: shieldActionGasLimit }
      );
    });
    return encodeFunctionData({
      abi,
      functionName: "depositERC20",
      args: [
        expectedContractVersion,
        tokenAddress,
        amount,
        idHiding,
        oldNoteNullifierHash,
        newNote,
        merkleRoot,
        bytesToHex(proof)
      ]
    });
  };

  /**
   * Returns the block number in which the nullifier was used.
   * If the nullifier was not used, returns null
   * @param nullifierHash hash of the nullifier to look for
   * @returns block number in which the nullifier was used, or null if it was not used
   */
  nullifierBlock = async (nullifierHash: bigint): Promise<bigint | null> => {
    const blockNumber = await this.contract.read.nullifiers([nullifierHash]);
    if (blockNumber === 0n) {
      return null;
    }
    return blockNumber - 1n;
  };

  /**
   * Fetch the note indices from the contract by block number and filter them.
   * Stops fetching when the first event with tag is found.
   * @param block
   * @returns event array
   */
  getNoteEventsFromBlock = async (block: bigint) => {
    const fromBlock = block;
    const toBlock = block;
    const newAccountEvents = await this.contract.getEvents.NewAccount({
      fromBlock,
      toBlock
    });
    const depositEvents = await this.contract.getEvents.Deposit({
      fromBlock,
      toBlock
    });
    const withdrawEvents = await this.contract.getEvents.Withdraw({
      fromBlock,
      toBlock
    });
    const mergedIndices = [
      ...newAccountEvents,
      ...depositEvents,
      ...withdrawEvents
    ].map((event) => {
      return {
        name: event.eventName,
        contractVersion: event.args.contractVersion,
        amount: event.args.amount!,
        newNoteIndex: event.args.newNoteIndex!,
        newNote: event.args.newNote!,
        txHash: event.transactionHash,
        block: event.blockNumber,
        to:
          event.eventName === "Withdraw"
            ? (event.args.withdrawalAddress as Address)
            : undefined
      } as NoteEvent;
    });
    return mergedIndices;
  };
}<|MERGE_RESOLUTION|>--- conflicted
+++ resolved
@@ -68,13 +68,8 @@
 export type IContract = {
   getAddress: () => Address;
   getMerklePath: (idx: bigint) => Promise<readonly bigint[]>;
-<<<<<<< HEAD
-  anonymityRevokerPubkey: () => Promise<bigint>;
+  anonymityRevokerPubkey: () => Promise<AsymPublicKey<bigint>>;
   newAccountNativeCalldata: (
-=======
-  anonymityRevokerPubkey: () => Promise<AsymPublicKey<bigint>>;
-  newAccountCalldata: (
->>>>>>> d7e57946
     expectedContractVersion: `0x${string}`,
     from: Address,
     newNote: bigint,
@@ -101,6 +96,8 @@
     newNote: bigint,
     merkleRoot: bigint,
     amount: bigint,
+    macSalt: bigint,
+    macCommitment: bigint,
     proof: Uint8Array
   ) => Promise<`0x${string}`>;
   depositTokenCalldata: (
@@ -272,6 +269,8 @@
     newNote: bigint,
     merkleRoot: bigint,
     amount: bigint,
+    macSalt: bigint,
+    macCommitment: bigint,
     proof: Uint8Array
   ) => {
     await handleWrongContractVersionError(() => {
@@ -284,6 +283,8 @@
           oldNoteNullifierHash,
           newNote,
           merkleRoot,
+          macSalt,
+          macCommitment,
           bytesToHex(proof)
         ],
         { account: from, gas: shieldActionGasLimit }
@@ -300,6 +301,8 @@
         oldNoteNullifierHash,
         newNote,
         merkleRoot,
+        macSalt,
+        macCommitment,
         bytesToHex(proof)
       ]
     });
