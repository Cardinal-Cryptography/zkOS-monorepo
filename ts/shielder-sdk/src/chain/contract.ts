--- conflicted
+++ resolved
@@ -68,11 +68,7 @@
 export type IContract = {
   getAddress: () => Address;
   getMerklePath: (idx: bigint) => Promise<readonly bigint[]>;
-<<<<<<< HEAD
-  anonymityRevokerPubkey: () => Promise<bigint>;
-=======
   anonymityRevokerPubkey: () => Promise<AsymPublicKey<bigint>>;
->>>>>>> 1a0774b0
   newAccountNativeCalldata: (
     expectedContractVersion: `0x${string}`,
     from: Address,
@@ -100,11 +96,8 @@
     newNote: bigint,
     merkleRoot: bigint,
     amount: bigint,
-<<<<<<< HEAD
-=======
     macSalt: bigint,
     macCommitment: bigint,
->>>>>>> 1a0774b0
     proof: Uint8Array
   ) => Promise<`0x${string}`>;
   depositTokenCalldata: (
@@ -310,48 +303,6 @@
         merkleRoot,
         macSalt,
         macCommitment,
-        bytesToHex(proof)
-      ]
-    });
-  };
-
-  depositTokenCalldata = async (
-    expectedContractVersion: `0x${string}`,
-    tokenAddress: `0x${string}`,
-    from: Address,
-    idHiding: bigint,
-    oldNoteNullifierHash: bigint,
-    newNote: bigint,
-    merkleRoot: bigint,
-    amount: bigint,
-    proof: Uint8Array
-  ) => {
-    await handleWrongContractVersionError(() => {
-      return this.contract.simulate.depositERC20(
-        [
-          expectedContractVersion,
-          tokenAddress,
-          amount,
-          idHiding,
-          oldNoteNullifierHash,
-          newNote,
-          merkleRoot,
-          bytesToHex(proof)
-        ],
-        { account: from, gas: shieldActionGasLimit }
-      );
-    });
-    return encodeFunctionData({
-      abi,
-      functionName: "depositERC20",
-      args: [
-        expectedContractVersion,
-        tokenAddress,
-        amount,
-        idHiding,
-        oldNoteNullifierHash,
-        newNote,
-        merkleRoot,
         bytesToHex(proof)
       ]
     });
