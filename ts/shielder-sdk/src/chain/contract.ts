--- conflicted
+++ resolved
@@ -546,12 +546,6 @@
     });
     return mergedIndices;
   };
-<<<<<<< HEAD
-}
-
-function safe_gas(gas: bigint) {
-  return (gas * 130n) / 100n;
-=======
 
   getNewAccountEventsFromBlock = async (
     block: bigint
@@ -569,5 +563,8 @@
       };
     });
   };
->>>>>>> cc4d9068
+}
+
+function safe_gas(gas: bigint) {
+  return (gas * 130n) / 100n;
 }