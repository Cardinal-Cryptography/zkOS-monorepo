# `shielder-sdk`

A TypeScript package for interacting with Shielder, a part of zkOS privacy engine. This SDK enables users to perform private transactions and manage accounts within the Shielder protocol.

## Key Features

- **Account Management**: Create and manage private accounts
- **Private Transactions**: Shield and unshield tokens
- **State Management**: Track and sync account state
- **Event Monitoring**: Callbacks for transaction lifecycle events

## Usage

<<<<<<< HEAD
The main entry point is the `createShielderClient` function which provides methods for interacting with the Shielder protocol.
=======
The main entry point is the `createShielderClient` function, which provides methods for interacting with the Shielder protocol.
>>>>>>> 886ac8cf

### Basic Example

```typescript
import { createShielderClient } from "@cardinal-cryptography/shielder-sdk";
import { CryptoClient } from "shielder-sdk-crypto";

// Initialize the client
const shielderClient = createShielderClient(
<<<<<<< HEAD
  shielderSeedPrivateKey, // 32-byte hex format private key
  chainId, // blockchain chain ID
  rpcHttpEndpoint, // blockchain RPC endpoint
  contractAddress, // Shielder contract address
  relayerUrl, // URL of the relayer service
  storage, // Storage interface for managing state
  cryptoClient, // Instance of CryptoClient
  callbacks // Optional callbacks for monitoring operations
=======
  "0xprivatekey", // 32-byte hex format private key
  12345, // blockchain chain ID
  "https://rpc.url", // blockchain RPC endpoint
  "0xcontractaddr", // Shielder contract address
  "https://relayer.url", // URL of the relayer service
  storage, // Storage interface for managing state
  cryptoClient, // Instance of CryptoClient
  { ... } // Optional callbacks for monitoring operations
>>>>>>> 886ac8cf
);

// Shield tokens
await shielderClient.shield(
  1000n, // Amount to shield (in wei)
  sendShielderTransaction, // Function to send transaction
  "0x..." // From address
);
```

### CryptoClient

The `CryptoClient` is a general interface for platform-dependent cryptographic operations required by the Shielder protocol. It is defined in `shielder-sdk-crypto` package.

Currently available implementations:

- **WebAssembly Implementation** (`shielder-sdk-crypto-wasm`): A high-performance implementation that leverages WebAssembly for cryptographic operations.

### Common Operations

#### Shielding Tokens

```typescript
const txHash = await shielderClient.shield(
  amount, // Amount in wei
  sendShielderTransaction, // Transaction sender function
  fromAddress // Sender's address
);
```

#### Withdrawing Tokens

```typescript
// Get current withdraw fees
const fees = await shielderClient.getWithdrawFees();

// Withdraw tokens
const txHash = await shielderClient.withdraw(
  amount, // Amount in wei
  fees.totalFee, // Total fee for the operation
  toAddress // Recipient's address
);
```

#### Syncing State

```typescript
// Sync the local state with blockchain
await shielderClient.syncShielder();

// Get current account state
const state = await shielderClient.accountState();
```

### Callbacks

The SDK supports various callbacks to monitor operations:

```typescript
const callbacks = {
  // Called after calldata is generated
  onCalldataGenerated: (calldata, operation) => {
    console.log(`Calldata generated for ${operation}`);
  },
  // Called after calldata is sent
  onCalldataSent: (txHash, operation) => {
    console.log(`Transaction ${txHash} sent for ${operation}`);
  },
  // Called when new transactions are found
  onNewTransaction: (tx) => {
    console.log("New transaction:", tx);
  },
  // Called when errors occur
  onError: (error, stage, operation) => {
    console.error(`Error in ${stage} stage of ${operation}:`, error);
  }
};
```<|MERGE_RESOLUTION|>--- conflicted
+++ resolved
@@ -11,11 +11,7 @@
 
 ## Usage
 
-<<<<<<< HEAD
-The main entry point is the `createShielderClient` function which provides methods for interacting with the Shielder protocol.
-=======
 The main entry point is the `createShielderClient` function, which provides methods for interacting with the Shielder protocol.
->>>>>>> 886ac8cf
 
 ### Basic Example
 
@@ -25,16 +21,6 @@
 
 // Initialize the client
 const shielderClient = createShielderClient(
-<<<<<<< HEAD
-  shielderSeedPrivateKey, // 32-byte hex format private key
-  chainId, // blockchain chain ID
-  rpcHttpEndpoint, // blockchain RPC endpoint
-  contractAddress, // Shielder contract address
-  relayerUrl, // URL of the relayer service
-  storage, // Storage interface for managing state
-  cryptoClient, // Instance of CryptoClient
-  callbacks // Optional callbacks for monitoring operations
-=======
   "0xprivatekey", // 32-byte hex format private key
   12345, // blockchain chain ID
   "https://rpc.url", // blockchain RPC endpoint
@@ -43,7 +29,6 @@
   storage, // Storage interface for managing state
   cryptoClient, // Instance of CryptoClient
   { ... } // Optional callbacks for monitoring operations
->>>>>>> 886ac8cf
 );
 
 // Shield tokens
