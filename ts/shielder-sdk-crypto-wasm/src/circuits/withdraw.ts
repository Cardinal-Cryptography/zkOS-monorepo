--- conflicted
+++ resolved
@@ -52,14 +52,10 @@
     if (!this.wasmCircuit) {
       throw new Error("Circuit not initialized");
     }
-<<<<<<< HEAD
-    const pubInputsBytes = this.wasmCircuit.pub_inputs(
-=======
     if (!this.wasmModule) {
       throw new Error("Wasm module not loaded");
     }
     const pubInputsBytes = this.wasmModule.withdraw_pub_inputs(
->>>>>>> 1a0774b0
       values.id.bytes,
       values.nonce.bytes,
       values.nullifierOld.bytes,
@@ -70,22 +66,6 @@
       values.value.bytes,
       values.nullifierNew.bytes,
       values.trapdoorNew.bytes,
-<<<<<<< HEAD
-      values.commitment.bytes
-    );
-    const pubInputs = splitUint8(pubInputsBytes, 32).map(
-      (bytes) => new Scalar(bytes)
-    );
-
-    return Promise.resolve({
-      idHiding: pubInputs[0],
-      merkleRoot: pubInputs[1],
-      hNullifierOld: pubInputs[2],
-      hNoteNew: pubInputs[3],
-      value: pubInputs[4],
-      tokenAddress: pubInputs[5],
-      commitment: pubInputs[6]
-=======
       values.commitment.bytes,
       values.macSalt.bytes
     );
@@ -100,7 +80,6 @@
       tokenAddress: new Scalar(pubInputsBytes.token_address),
       macSalt: new Scalar(pubInputsBytes.mac_salt),
       macCommitment: new Scalar(pubInputsBytes.mac_commitment)
->>>>>>> 1a0774b0
     });
   }
 
@@ -119,11 +98,8 @@
           pubInputs.value.bytes,
           pubInputs.commitment.bytes,
           pubInputs.tokenAddress.bytes,
-<<<<<<< HEAD
-=======
           pubInputs.macSalt.bytes,
           pubInputs.macCommitment.bytes,
->>>>>>> 1a0774b0
           proof
         )
       );
