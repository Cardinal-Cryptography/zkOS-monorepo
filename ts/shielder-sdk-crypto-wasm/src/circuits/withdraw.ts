import {
  Proof,
  WithdrawPubInputs,
  WithdrawAdvice,
  WithdrawCircuit as IWithdrawCircuit
} from "@cardinal-cryptography/shielder-sdk-crypto";
import { Caller } from "../wasmClient";
import { WasmClientModuleBase } from "../utils/wasmModuleLoader";

type WasmWithdrawCircuit =
  | typeof import("shielder_bindings/web-singlethreaded").WithdrawCircuit
  | typeof import("shielder_bindings/web-multithreaded").WithdrawCircuit;

export class WithdrawCircuit
  extends WasmClientModuleBase
  implements IWithdrawCircuit
{
  private wasmCircuit: InstanceType<WasmWithdrawCircuit> | undefined;
  init(caller: Caller) {
    super.init(caller);
    if (!this.wasmModule) {
      throw new Error("Wasm module not loaded");
    }
    this.wasmCircuit = new this.wasmModule.WithdrawCircuit();
  }

  prove(values: WithdrawAdvice): Promise<Proof> {
    if (!this.wasmCircuit) {
      throw new Error("Circuit not initialized");
    }
    return Promise.resolve(
      this.wasmCircuit.prove(
        values.id.bytes,
        values.nonce.bytes,
        values.nullifierOld.bytes,
        values.trapdoorOld.bytes,
        values.accountBalanceOld.bytes,
        values.tokenAddress.bytes,
        values.path,
        values.value.bytes,
        values.nullifierNew.bytes,
        values.trapdoorNew.bytes,
        values.commitment.bytes,
        values.macSalt.bytes
      )
    );
  }

  async verify(proof: Proof, pubInputs: WithdrawPubInputs): Promise<boolean> {
    if (!this.wasmCircuit) {
      throw new Error("Circuit not initialized");
    }
    const time = Date.now();
    try {
      await Promise.resolve(
        this.wasmCircuit.verify(
          pubInputs.idHiding.bytes,
          pubInputs.merkleRoot.bytes,
          pubInputs.hNullifierOld.bytes,
          pubInputs.hNoteNew.bytes,
          pubInputs.value.bytes,
<<<<<<< HEAD
          pubInputs.commitment.bytes,
          pubInputs.tokenAddress.bytes,
          proof
=======
          proof,
          pubInputs.commitment.bytes,
          pubInputs.macSalt.bytes,
          pubInputs.macCommitment.bytes
>>>>>>> d7e57946
        )
      );
    } catch (e) {
      console.log(`verification ${Date.now() - time}ms`);
      console.error(e);
      return false;
    }
    console.log(`verification ${Date.now() - time}ms`);
    return true;
  }
}<|MERGE_RESOLUTION|>--- conflicted
+++ resolved
@@ -59,16 +59,11 @@
           pubInputs.hNullifierOld.bytes,
           pubInputs.hNoteNew.bytes,
           pubInputs.value.bytes,
-<<<<<<< HEAD
           pubInputs.commitment.bytes,
           pubInputs.tokenAddress.bytes,
+          pubInputs.macSalt.bytes,
+          pubInputs.macCommitment.bytes,
           proof
-=======
-          proof,
-          pubInputs.commitment.bytes,
-          pubInputs.macSalt.bytes,
-          pubInputs.macCommitment.bytes
->>>>>>> d7e57946
         )
       );
     } catch (e) {
