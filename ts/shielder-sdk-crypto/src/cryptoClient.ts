--- conflicted
+++ resolved
@@ -36,18 +36,15 @@
 
 export interface SecretManager {
   getSecrets(id: Scalar, nonce: number): Promise<ShielderActionSecrets>;
-<<<<<<< HEAD
+  deriveId(
+    privateKey: `0x${string}`,
+    tokenAddress: `0x${string}`
+  ): Promise<Scalar>;
 }
 
 export interface Converter {
   // convert a 32-byte hex (66 characters, starting with 0x) string to a Scalar
   hex32ToScalar(hex: `0x${string}`): Promise<Scalar>;
-=======
-  deriveId(
-    privateKey: `0x${string}`,
-    tokenAddress: `0x${string}`
-  ): Promise<Scalar>;
->>>>>>> b30de075
 }
 
 export interface NoteTreeConfig {
@@ -65,4 +62,5 @@
   hasher: Hasher;
   secretManager: SecretManager;
   noteTreeConfig: NoteTreeConfig;
+  converter: Converter;
 }