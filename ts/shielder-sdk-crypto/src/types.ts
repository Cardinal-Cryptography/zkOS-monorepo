--- conflicted
+++ resolved
@@ -12,11 +12,7 @@
   hId: Scalar;
   initialDeposit: Scalar;
   tokenAddress: Scalar;
-<<<<<<< HEAD
-  anonymityRevokerPubkey: Scalar;
-=======
   anonymityRevokerPubkey: AsymPublicKey<Scalar>;
->>>>>>> 1a0774b0
   symKeyEncryption: Scalar;
 };
 
@@ -26,11 +22,7 @@
   trapdoor: Scalar;
   initialDeposit: Scalar;
   tokenAddress: Scalar;
-<<<<<<< HEAD
-  anonymityRevokerPubkey: Scalar; // temporary, will be a curve point in the future
-=======
   anonymityRevokerPubkey: AsymPublicKey<Scalar>;
->>>>>>> 1a0774b0
 };
 
 // follows the order in shielder-circuits::circuits::deposit
@@ -41,11 +33,8 @@
   hNoteNew: Scalar;
   value: Scalar;
   tokenAddress: Scalar;
-<<<<<<< HEAD
-=======
   macSalt: Scalar;
   macCommitment: Scalar;
->>>>>>> 1a0774b0
 };
 
 export type DepositAdvice = {
