--- conflicted
+++ resolved
@@ -10,12 +10,8 @@
   hNote: Scalar;
   hId: Scalar;
   initialDeposit: Scalar;
-<<<<<<< HEAD
   tokenAddress: Scalar;
-  anonymityRevokerPubkey: Scalar;
-=======
   anonymityRevokerPubkey: AsymPublicKey<Scalar>;
->>>>>>> d7e57946
   symKeyEncryption: Scalar;
 };
 
@@ -24,12 +20,8 @@
   nullifier: Scalar;
   trapdoor: Scalar;
   initialDeposit: Scalar;
-<<<<<<< HEAD
   tokenAddress: Scalar;
-  anonymityRevokerPubkey: Scalar; // temporary, will be a curve point in the future
-=======
   anonymityRevokerPubkey: AsymPublicKey<Scalar>;
->>>>>>> d7e57946
 };
 
 export type DepositPubInputs = {
@@ -38,12 +30,9 @@
   hNullifierOld: Scalar;
   hNoteNew: Scalar;
   value: Scalar;
-<<<<<<< HEAD
   tokenAddress: Scalar;
-=======
   macSalt: Scalar;
   macCommitment: Scalar;
->>>>>>> d7e57946
 };
 
 export type DepositAdvice = {
@@ -67,12 +56,9 @@
   hNoteNew: Scalar;
   value: Scalar;
   commitment: Scalar;
-<<<<<<< HEAD
   tokenAddress: Scalar;
-=======
   macSalt: Scalar;
   macCommitment: Scalar;
->>>>>>> d7e57946
 };
 
 export type WithdrawAdvice = {
