--- conflicted
+++ resolved
@@ -58,14 +58,10 @@
 serde_json = { version = "1.0.120" }
 sha3 = { version = "0.10" }
 shellexpand = { version = "3.1.0" }
-<<<<<<< HEAD
-shielder-circuits = { git = "https://github.com/Cardinal-Cryptography/zkOS-circuits", rev = "3bc3087" }
-=======
 
 # below dependency is also used in tee/Cargo.toml workspace
-shielder-circuits = { git = "https://github.com/Cardinal-Cryptography/zkOS-circuits", rev = "df31437" }
+shielder-circuits = { git = "https://github.com/Cardinal-Cryptography/zkOS-circuits", rev = "3bc3087" }
 
->>>>>>> 28dc2373
 testcontainers = { version = "0.19.0" }
 thiserror = { version = "2.0.9" }
 time = { version = "0.3.37" }
