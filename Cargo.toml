[workspace]
resolver = "2"

members = ["crates/*"]

[workspace.package]
edition = "2021"
authors = ["Cardinal"]
homepage = "https://alephzero.org"
license = "Apache-2.0"
categories = ["cryptography"]
repository = "https://github.com/Cardinal-Cryptography/zkOS-monorepo"

[workspace.dependencies]
alloy-contract = { version = "0.9.1" }
alloy-network = { version = "0.9.1" }
alloy-primitives = { version = "0.8.15" }
alloy-provider = { version = "0.9.1" }
alloy-rpc-types = { version = "0.9.1" }
alloy-rpc-types-eth = { version = "0.9.1" }
alloy-signer = { version = "0.9.1" }
alloy-signer-local = { version = "0.9.1" }
alloy-sol-types = { version = "0.8.15" }
alloy-eip7702 = { version = "0.5.1" } 
alloy-transport = { version = "0.9.1" }
anyhow = { version = "1.0.86", default-features = false }
askama = { version = "0.12.0", default-features = false }
assert2 = { version = "0.3.15" }
async-channel = { version = "2.3.1" }
axum = { version = "0.7.7" }
byteorder = { version = "1.4.3" }
chacha20poly1305 = { version = "0.10.1", default-features = false }
clap = { version = "4.5.8" }
getrandom = { version = "0.2" }
halo2_proofs = { git = "https://github.com/privacy-scaling-explorations/halo2", tag = "v0.3.0", default-features = false }
halo2curves = { version = "0.6.0", default-features = false }
hex = { version = "0.4.3" }
inquire = { version = "0.7.5" }
itertools = { version = "0.13.0" }
metrics = { version = "0.24.1", default-features = false }
metrics-exporter-prometheus = { version = "0.16.0", default-features = false }
num-bigint = { version = "0.4.3" }
openssl = { version = "0.10.59" }
rand = { version = "0.8.5" }
rayon = { version = "1.8" }
reqwest = { version = "0.12.5" }
revm = { version = "19.6.0", default-features = false }
revm-primitives = { version = "15.2.0", default-features = false }
rstest = "0.23.0"
ruint = { version = "1" }
rust-argon2 = { version = "2.1.0" }
rust_decimal = { version = "1.36.0" }
serde = { version = "1.0.203" }
serde_json = { version = "1.0.120" }
sha3 = { version = "0.10" }
shellexpand = { version = "3.1.0" }
<<<<<<< HEAD
# https://github.com/Cardinal-Cryptography/zkOS-circuits/tree/c8e715904395ecb2b63bcfc57eac5f3f03b1a82d
# shielder-circuits = { git = "ssh://git@github.com/Cardinal-Cryptography/zkOS-circuits", rev = "c8e715" }
shielder-circuits = { git = "ssh://git@github.com/Cardinal-Cryptography/zkOS-circuits", branch = "expose-keys-generator" }
#shielder-circuits = { path = "/home/filip/CloudStation/aleph/zkOS-circuits/crates/shielder-circuits" }
=======
shielder-circuits = { git = "ssh://git@github.com/Cardinal-Cryptography/zkOS-circuits", rev = "b7da530" }
>>>>>>> 8704c1b6
strum = { version = "0.27.1" }
strum_macros = { version = "0.27.1" }
testcontainers = { version = "0.19.0" }
thiserror = { version = "2.0.9" }
time = { version = "0.3.37" }
tokio = { version = "1.38.0" }
tower-http = { version = "0.6.1" }
tracing = { version = "0.1.40" }
tracing-subscriber = { version = "0.3.18" }
uniffi = { version = "0.28.3" }
wasm-bindgen = { version = "0.2.92" }
wasm-bindgen-rayon = { version = "1.2.1" }

# Local dependencies
content-encryption = { path = "crates/content-encryption", default-features = false }
evm-utils = { path = "crates/evm-utils" }
halo2_solidity_verifier = { path = "crates/halo2-verifier" }
powers-of-tau = { path = "crates/powers-of-tau" }
shielder-account = { path = "crates/shielder-account" }
shielder-contract = { path = "crates/shielder-contract" }
shielder-relayer = { path = "crates/shielder-relayer" }
shielder-setup = { path = "crates/shielder-setup" }
type-conversions = { path = "crates/type-conversions" }<|MERGE_RESOLUTION|>--- conflicted
+++ resolved
@@ -54,14 +54,7 @@
 serde_json = { version = "1.0.120" }
 sha3 = { version = "0.10" }
 shellexpand = { version = "3.1.0" }
-<<<<<<< HEAD
-# https://github.com/Cardinal-Cryptography/zkOS-circuits/tree/c8e715904395ecb2b63bcfc57eac5f3f03b1a82d
-# shielder-circuits = { git = "ssh://git@github.com/Cardinal-Cryptography/zkOS-circuits", rev = "c8e715" }
-shielder-circuits = { git = "ssh://git@github.com/Cardinal-Cryptography/zkOS-circuits", branch = "expose-keys-generator" }
-#shielder-circuits = { path = "/home/filip/CloudStation/aleph/zkOS-circuits/crates/shielder-circuits" }
-=======
-shielder-circuits = { git = "ssh://git@github.com/Cardinal-Cryptography/zkOS-circuits", rev = "b7da530" }
->>>>>>> 8704c1b6
+shielder-circuits = { git = "ssh://git@github.com/Cardinal-Cryptography/zkOS-circuits", rev = "bdba525" }
 strum = { version = "0.27.1" }
 strum_macros = { version = "0.27.1" }
 testcontainers = { version = "0.19.0" }
