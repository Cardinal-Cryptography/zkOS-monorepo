// SPDX-License-Identifier: Apache-2.0
pragma solidity 0.8.26;

import { DepositLimit } from "./DepositLimit.sol";
import { Halo2Verifier as DepositVerifier } from "./DepositVerifier.sol";
import { Halo2Verifier as NewAccountVerifier } from "./NewAccountVerifier.sol";
import { Halo2Verifier as WithdrawVerifier } from "./WithdrawVerifier.sol";
import { Initializable } from "@openzeppelin/contracts-upgradeable/proxy/utils/Initializable.sol";
import { MerkleTree } from "./MerkleTree.sol";
import { Nullifiers } from "./Nullifiers.sol";
import { AnonymityRevoker } from "./AnonymityRevoker.sol";
import { Ownable2StepUpgradeable } from "@openzeppelin/contracts-upgradeable/access/Ownable2StepUpgradeable.sol";
import { PausableUpgradeable } from "@openzeppelin/contracts-upgradeable/utils/PausableUpgradeable.sol";
import { UUPSUpgradeable } from "@openzeppelin/contracts-upgradeable/proxy/utils/UUPSUpgradeable.sol";
import { IERC20 } from "@openzeppelin/contracts/token/ERC20/IERC20.sol";
import { SafeERC20 } from "@openzeppelin/contracts/token/ERC20/utils/SafeERC20.sol";

using SafeERC20 for IERC20;

/// @title Shielder
/// @author CardinalCryptography
/// @custom:oz-upgrades-unsafe-allow external-library-linking
contract Shielder is
    Initializable,
    UUPSUpgradeable,
    Ownable2StepUpgradeable,
    PausableUpgradeable,
    MerkleTree,
    Nullifiers,
    DepositLimit,
    AnonymityRevoker
{
    // -- Constants --

    /// The contract version, in the form `0x{v1}{v2}{v3}`, where:
    ///  - `v1` is the version of the note schema,
    ///  - `v1.v2` is the version of the circuits used,
    ///  - `v1.v2.v3` is the version of the contract itself.
    bytes3 public constant CONTRACT_VERSION = 0x000100;

    /// This amount of gas should be sufficient for ether transfers
    /// and simple fallback function execution, yet still protecting against reentrancy attack.
    uint256 public constant GAS_LIMIT = 3500;

    /// The range check in circuits will work only if we ensure bounded transaction values
    /// on the contract side.
    uint256 public constant MAX_TRANSACTION_AMOUNT = 2 ** 112 - 1;

    /// Safeguards against a scenario when multiple deposits create a shielded account balance
    /// that fails the new account balance range check in the withdrawal circuit, thus
    /// making withdrawals impossible. In the contract we can't control a single shielded balance,
    /// so we control the sum of balances instead.
    uint256 public constant MAX_CONTRACT_BALANCE = MAX_TRANSACTION_AMOUNT;

    /// The modulus of the field used in the circuits.
    uint256 private constant FIELD_MODULUS =
        21888242871839275222246405745257275088548364400416034343698204186575808495617;

    // -- Events --
    event NewAccount(
        bytes3 contractVersion,
        uint256 idHash,
        address tokenAddress,
        uint256 amount,
        uint256 newNote,
        uint256 newNoteIndex
    );
    event Deposit(
        bytes3 contractVersion,
        uint256 idHiding,
        address tokenAddress,
        uint256 amount,
        uint256 newNote,
        uint256 newNoteIndex
    );
    event Withdraw(
        bytes3 contractVersion,
        uint256 idHiding,
        address tokenAddress,
        uint256 amount,
        address withdrawalAddress,
        uint256 newNote,
        uint256 newNoteIndex,
        address relayerAddress,
        uint256 fee
    );

    // -- Errors --

    error DepositVerificationFailed();
    error DuplicatedNullifier();
    error FeeHigherThanAmount();
    error MerkleRootDoesNotExist();
    error NativeTransferFailed();
    error WithdrawVerificationFailed();
    error NewAccountVerificationFailed();
    error ZeroAmount();
    error AmountTooHigh();
    error ContractBalanceLimitReached();
    error WrongContractVersion(bytes3 actual, bytes3 expectedByCaller);
    error NotAFieldElement();

    modifier restrictContractVersion(bytes3 expectedByCaller) {
        if (expectedByCaller != CONTRACT_VERSION) {
            revert WrongContractVersion(CONTRACT_VERSION, expectedByCaller);
        }
        _;
    }

    /// @custom:oz-upgrades-unsafe-allow constructor
    constructor() {
        _disableInitializers();
    }

    function initialize(
        address initialOwner,
        uint256 _depositLimit,
        uint256 _anonymityRevokerPublicKey
    ) public initializer {
        __Ownable_init(initialOwner);
        __Pausable_init();
        __MerkleTree_init();
        __DepositLimit_init(_depositLimit);
        __AnonymityRevoker_init(_anonymityRevokerPublicKey);
        _pause();
    }

    /// @dev required by the OZ UUPS module
    function _authorizeUpgrade(address) internal override onlyOwner {}

    /// @dev disable possibility to renounce ownership
    function renounceOwnership() public virtual override onlyOwner {}

    function pause() external onlyOwner {
        _pause();
    }

    function unpause() external onlyOwner {
        _unpause();
    }

    /*
     * Creates a fresh note, with an optional native token deposit.
     *
     * This transaction serves as an entrypoint to the Shielder.
     */
    function newAccountNative(
        bytes3 expectedContractVersion,
        uint256 newNote,
        uint256 idHash,
        bytes calldata proof
    ) external payable whenNotPaused {
        uint256 amount = msg.value;
        // `address(this).balance` already includes `msg.value`.
        if (address(this).balance > MAX_CONTRACT_BALANCE) {
            revert ContractBalanceLimitReached();
        }

        newAccount(
            expectedContractVersion,
            address(0),
            amount,
            newNote,
            idHash,
            proof
        );
    }

    /*
     * Creates a fresh note, with an optional ERC20 token deposit.
     *
     * This transaction serves as an entrypoint to the Shielder.
     */
    function newAccountERC20(
        bytes3 expectedContractVersion,
        address tokenAddress,
        uint256 amount,
        uint256 newNote,
        uint256 idHash,
        bytes calldata proof
    ) external whenNotPaused {
        IERC20 token = IERC20(tokenAddress);
        token.safeTransferFrom(msg.sender, address(this), amount);

        if (token.balanceOf(address(this)) > MAX_CONTRACT_BALANCE) {
            revert ContractBalanceLimitReached();
        }

        newAccount(
            expectedContractVersion,
            tokenAddress,
            amount,
            newNote,
            idHash,
            proof
        );
    }

    function newAccount(
        bytes3 expectedContractVersion,
        address tokenAddress,
        uint256 amount,
        uint256 newNote,
        uint256 idHash,
        uint256 symKeyEncryption,
        bytes calldata proof
    )
        internal
        whenNotPaused
        restrictContractVersion(expectedContractVersion)
        fieldElement(newNote)
        fieldElement(idHash)
        fieldElement(symKeyEncryption)
    {
        if (amount > depositLimit()) revert AmountOverDepositLimit();

        if (nullifiers(idHash) != 0) revert DuplicatedNullifier();
        // @dev must follow the same order as in the circuit
        uint256[] memory publicInputs = new uint256[](6);
        publicInputs[0] = newNote;
        publicInputs[1] = idHash;
        publicInputs[2] = amount;
        publicInputs[3] = addressToUInt256(tokenAddress);
        publicInputs[4] = anonymityRevokerPubkey();
        publicInputs[5] = symKeyEncryption;

        bool success = NewAccountVerifier.verifyProof(proof, publicInputs);

        if (!success) revert NewAccountVerificationFailed();

        uint256 index = _addNote(newNote);
        _registerNullifier(idHash);

        emit NewAccount(
            CONTRACT_VERSION,
            idHash,
            tokenAddress,
            amount,
            newNote,
            index
        );
    }

    /*
     * Makes a native token deposit into the Shielder.
     */
    function depositNative(
        bytes3 expectedContractVersion,
        uint256 idHiding,
        uint256 oldNullifierHash,
        uint256 newNote,
        uint256 merkleRoot,
        bytes calldata proof
    ) external payable whenNotPaused {
        uint256 amount = msg.value;
        if (address(this).balance > MAX_CONTRACT_BALANCE) {
            revert ContractBalanceLimitReached();
        }
        deposit(
            expectedContractVersion,
            address(0),
            amount,
            idHiding,
            oldNullifierHash,
            newNote,
            merkleRoot,
            proof
        );
    }

    /*
     * Makes an ERC20 token deposit into the Shielder.
     */
    function depositERC20(
        bytes3 expectedContractVersion,
        address tokenAddress,
        uint256 amount,
        uint256 idHiding,
        uint256 oldNullifierHash,
        uint256 newNote,
        uint256 merkleRoot,
        bytes calldata proof
    ) external whenNotPaused {
        IERC20 token = IERC20(tokenAddress);
        token.safeTransferFrom(msg.sender, address(this), amount);
        if (token.balanceOf(address(this)) > MAX_CONTRACT_BALANCE) {
            revert ContractBalanceLimitReached();
        }
        deposit(
            expectedContractVersion,
            tokenAddress,
            amount,
            idHiding,
            oldNullifierHash,
            newNote,
            merkleRoot,
            proof
        );
    }

    function deposit(
        bytes3 expectedContractVersion,
        address tokenAddress,
        uint256 amount,
        uint256 idHiding,
        uint256 oldNullifierHash,
        uint256 newNote,
        uint256 merkleRoot,
        bytes calldata proof
    )
        internal
        restrictContractVersion(expectedContractVersion)
        fieldElement(idHiding)
        fieldElement(oldNullifierHash)
        fieldElement(newNote)
    {
        if (amount > depositLimit()) revert AmountOverDepositLimit();
        if (amount == 0) revert ZeroAmount();
        if (nullifiers(oldNullifierHash) != 0) revert DuplicatedNullifier();
        if (!_merkleRootExists(merkleRoot)) revert MerkleRootDoesNotExist();

        // @dev needs to match the order in the circuit
        uint256[] memory publicInputs = new uint256[](6);
        publicInputs[0] = idHiding;
        publicInputs[1] = merkleRoot;
        publicInputs[2] = oldNullifierHash;
        publicInputs[3] = newNote;
        publicInputs[4] = amount;
        publicInputs[5] = addressToUInt256(tokenAddress);

        bool success = DepositVerifier.verifyProof(proof, publicInputs);

        if (!success) revert DepositVerificationFailed();

        uint256 index = _addNote(newNote);
        _registerNullifier(oldNullifierHash);

        emit Deposit(
            CONTRACT_VERSION,
            idHiding,
            tokenAddress,
            amount,
            newNote,
            index
        );
    }

    /*
     * Withdraw shielded native funds
     */
    function withdrawNative(
        bytes3 expectedContractVersion,
        uint256 idHiding,
        uint256 amount,
        address withdrawalAddress,
        uint256 merkleRoot,
        uint256 oldNullifierHash,
        uint256 newNote,
        bytes calldata proof,
        address relayerAddress,
        uint256 relayerFee
    ) external whenNotPaused {
        withdraw(
            expectedContractVersion,
            idHiding,
            address(0),
            amount,
            withdrawalAddress,
            merkleRoot,
            oldNullifierHash,
            newNote,
            proof,
            relayerAddress,
            relayerFee
        );
        // return the tokens
        (bool nativeTransferSuccess, ) = withdrawalAddress.call{
            value: amount - relayerFee,
            gas: GAS_LIMIT
        }("");
        if (!nativeTransferSuccess) revert NativeTransferFailed();

        // pay out the fee
        (nativeTransferSuccess, ) = relayerAddress.call{
            value: relayerFee,
            gas: GAS_LIMIT
        }("");
        if (!nativeTransferSuccess) revert NativeTransferFailed();
    }

    function withdrawERC20(
        bytes3 expectedContractVersion,
        uint256 idHiding,
        address tokenAddress,
        uint256 amount,
        address withdrawalAddress,
        uint256 merkleRoot,
        uint256 oldNullifierHash,
        uint256 newNote,
        bytes calldata proof,
        address relayerAddress,
        uint256 relayerFee
    ) external whenNotPaused {
        withdraw(
            expectedContractVersion,
            idHiding,
            tokenAddress,
            amount,
            withdrawalAddress,
            merkleRoot,
            oldNullifierHash,
            newNote,
            proof,
            relayerAddress,
            relayerFee
        );
        IERC20 token = IERC20(tokenAddress);
        token.safeTransfer(withdrawalAddress, amount - relayerFee);
        token.safeTransfer(relayerAddress, relayerFee);
    }

    function withdraw(
        bytes3 expectedContractVersion,
        uint256 idHiding,
        address tokenAddress,
        uint256 amount,
        address withdrawalAddress,
        uint256 merkleRoot,
        uint256 oldNullifierHash,
        uint256 newNote,
        bytes calldata proof,
        address relayerAddress,
        uint256 relayerFee
    )
        internal
        restrictContractVersion(expectedContractVersion)
        fieldElement(idHiding)
        fieldElement(oldNullifierHash)
        fieldElement(newNote)
    {
        if (amount == 0) revert ZeroAmount();
        if (amount <= relayerFee) revert FeeHigherThanAmount();
        if (amount > MAX_TRANSACTION_AMOUNT) revert AmountTooHigh();

        if (!_merkleRootExists(merkleRoot)) revert MerkleRootDoesNotExist();
        if (nullifiers(oldNullifierHash) != 0) revert DuplicatedNullifier();

        // @dev needs to match the order in the circuit
        uint256[] memory publicInputs = new uint256[](7);
        publicInputs[0] = idHiding;
        publicInputs[1] = merkleRoot;
        publicInputs[2] = oldNullifierHash;
        publicInputs[3] = newNote;
        publicInputs[4] = amount;
        publicInputs[5] = addressToUInt256(tokenAddress);

        bytes memory commitment = abi.encodePacked(
            CONTRACT_VERSION,
            addressToUInt256(withdrawalAddress),
            addressToUInt256(relayerAddress),
            relayerFee
        );
        // @dev shifting right by 4 bits so the commitment is smaller from r
        publicInputs[6] = uint256(keccak256(commitment)) >> 4;

        bool success = WithdrawVerifier.verifyProof(proof, publicInputs);

        if (!success) revert WithdrawVerificationFailed();

        uint256 newNoteIndex = _addNote(newNote);
        _registerNullifier(oldNullifierHash);

        emit Withdraw(
            CONTRACT_VERSION,
            idHiding,
            tokenAddress,
            amount,
            withdrawalAddress,
            newNote,
            newNoteIndex,
            relayerAddress,
            relayerFee
        );
    }

    function addressToUInt256(address addr) public pure returns (uint256) {
        return uint256(uint160(addr));
    }

    modifier fieldElement(uint256 x) {
        require(x < FIELD_MODULUS, NotAFieldElement());
        _;
    }

    // -- Setters ---

    /*
     * Set the deposit limit for the maximal amount
     */
    function setDepositLimit(uint256 _depositLimit) external onlyOwner {
        _setDepositLimit(_depositLimit);
    }
<<<<<<< HEAD
=======

    // -- Internal functions --

    function handleTokenTransferIn(
        address tokenAddress,
        uint256 amount
    ) internal {
        if (tokenAddress == address(0)) {
            if (amount != msg.value) {
                revert IncorrectNativeAmount();
            }
            // `address(this).balance` already includes `msg.value`.
            if (address(this).balance > MAX_CONTRACT_BALANCE) {
                revert ContractBalanceLimitReached();
            }
        } else {
            IERC20 token = IERC20(tokenAddress);
            token.transferFrom(msg.sender, address(this), amount);
            if (token.balanceOf(address(this)) > MAX_CONTRACT_BALANCE) {
                revert ContractBalanceLimitReached();
            }
        }
    }

    function handleTokenTransferOut(
        address tokenAddress,
        address to,
        uint256 amount
    ) internal {
        if (tokenAddress == address(0)) {
            (bool success, ) = to.call{ value: amount, gas: GAS_LIMIT }("");
            if (!success) revert NativeTransferFailed();
        } else {
            IERC20 token = IERC20(tokenAddress);
            bool transferSuccess = token.transfer(to, amount);
            if (!transferSuccess) revert ERC20TransferFailed();
        }
    }
>>>>>>> a3e8fbe6
}<|MERGE_RESOLUTION|>--- conflicted
+++ resolved
@@ -500,45 +500,4 @@
     function setDepositLimit(uint256 _depositLimit) external onlyOwner {
         _setDepositLimit(_depositLimit);
     }
-<<<<<<< HEAD
-=======
-
-    // -- Internal functions --
-
-    function handleTokenTransferIn(
-        address tokenAddress,
-        uint256 amount
-    ) internal {
-        if (tokenAddress == address(0)) {
-            if (amount != msg.value) {
-                revert IncorrectNativeAmount();
-            }
-            // `address(this).balance` already includes `msg.value`.
-            if (address(this).balance > MAX_CONTRACT_BALANCE) {
-                revert ContractBalanceLimitReached();
-            }
-        } else {
-            IERC20 token = IERC20(tokenAddress);
-            token.transferFrom(msg.sender, address(this), amount);
-            if (token.balanceOf(address(this)) > MAX_CONTRACT_BALANCE) {
-                revert ContractBalanceLimitReached();
-            }
-        }
-    }
-
-    function handleTokenTransferOut(
-        address tokenAddress,
-        address to,
-        uint256 amount
-    ) internal {
-        if (tokenAddress == address(0)) {
-            (bool success, ) = to.call{ value: amount, gas: GAS_LIMIT }("");
-            if (!success) revert NativeTransferFailed();
-        } else {
-            IERC20 token = IERC20(tokenAddress);
-            bool transferSuccess = token.transfer(to, amount);
-            if (!transferSuccess) revert ERC20TransferFailed();
-        }
-    }
->>>>>>> a3e8fbe6
 }